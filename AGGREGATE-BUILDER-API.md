--- conflicted
+++ resolved
@@ -288,10 +288,7 @@
 A metric aggregation that computes the bounding box containing all geo values for a field.
 
 ---
-<<<<<<< HEAD
-
-### `date_histogram_agg`
-=======
+
 ### `box_plot_agg`
 ```sql
 FUNCTION zdb.box_plot_agg (
@@ -585,7 +582,6 @@
 
 ---
 ## `date_histogram_agg`
->>>>>>> 69707b00
 ```sql
 FUNCTION zdb.date_histogram_agg (
     aggregate_name: text, 
