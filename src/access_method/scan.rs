use crate::elasticsearch::search::SearchResponseIntoIter;
use crate::elasticsearch::Elasticsearch;
use crate::executor_manager::get_executor_manager;
use crate::zdbquery::ZDBQuery;
use pgx::*;

struct ZDBScanState {
    zdbregtype: pg_sys::Oid,
    index_oid: pg_sys::Oid,
    iterator: *mut SearchResponseIntoIter,
}

#[pg_guard]
pub extern "C" fn ambeginscan(
    index_relation: pg_sys::Relation,
    nkeys: ::std::os::raw::c_int,
    norderbys: ::std::os::raw::c_int,
) -> pg_sys::IndexScanDesc {
    let mut scandesc: PgBox<pg_sys::IndexScanDescData> =
        PgBox::from_pg(unsafe { pg_sys::RelationGetIndexScan(index_relation, nkeys, norderbys) });
    let state = ZDBScanState {
        zdbregtype: unsafe {
            direct_function_call::<pg_sys::Oid>(
                pg_sys::to_regtype,
                vec!["pg_catalog.zdbquery".into_datum()],
            )
            .expect("failed to lookup type oid for pg_catalog.zdbquery")
        },
        index_oid: unsafe { (*index_relation).rd_id },
        iterator: std::ptr::null_mut(),
    };

    scandesc.opaque =
        PgMemoryContexts::CurrentMemoryContext.leak_and_drop_on_delete(state) as void_mut_ptr;

    scandesc.into_pg()
}

#[pg_guard]
pub extern "C" fn amrescan(
    scan: pg_sys::IndexScanDesc,
    keys: pg_sys::ScanKey,
    nkeys: ::std::os::raw::c_int,
    _orderbys: pg_sys::ScanKey,
    _norderbys: ::std::os::raw::c_int,
) {
    if nkeys == 0 {
        panic!("No ScanKeys provided");
    }
    let scan: PgBox<pg_sys::IndexScanDescData> = PgBox::from_pg(scan);
    let indexrel = unsafe { PgRelation::from_pg(scan.indexRelation) };

    let mut state =
        unsafe { (scan.opaque as *mut ZDBScanState).as_mut() }.expect("no scandesc state");
    let nkeys = nkeys as usize;
    let keys = unsafe { std::slice::from_raw_parts(keys as *const pg_sys::ScanKeyData, nkeys) };
    let mut query =
        unsafe { ZDBQuery::from_datum(keys[0].sk_argument, false, state.zdbregtype).unwrap() };

    // AND multiple keys together as a "bool": {"must":[....]} query
    for key in keys[1..nkeys].iter() {
        query = crate::query_dsl::bool::dsl::binary_and(query, unsafe {
            ZDBQuery::from_datum(key.sk_argument, false, state.zdbregtype).unwrap()
        });
    }

    let elasticsearch = Elasticsearch::new(&indexrel);

    let response = elasticsearch
        .open_search(query.prepare(&indexrel, None).0)
        .execute()
        .expect("failed to execute ES query");

    state.iterator =
        PgMemoryContexts::CurrentMemoryContext.leak_and_drop_on_delete(response.into_iter());
}

#[pg_guard]
pub extern "C" fn amgettuple(
    scan: pg_sys::IndexScanDesc,
    _direction: pg_sys::ScanDirection,
) -> bool {
<<<<<<< HEAD
    unsafe {
        let state = &mut *((*scan).opaque as *mut ZDBScanState);

        // no need to recheck the returned tuples as ZomboDB indices are not lossy
        (*scan).xs_recheck = false;

        let iter = &mut *(*state).iterator;
        match iter.next() {
            Some((score, ctid, _, highlights)) => {
                #[cfg(any(feature = "pg10", feature = "pg11"))]
                let tid = &mut ((*scan).xs_ctup).t_self;
                #[cfg(any(feature = "pg12", feature = "pg13"))]
                let tid = &mut (*scan).xs_heaptid;

                u64_to_item_pointer(ctid, tid);
                if !item_pointer_is_valid(tid) {
                    panic!("invalid item pointer: {:?}", item_pointer_get_both(*tid));
                }

                if score > 0.0 || highlights.is_some() {
                    // safe: scan.heapRelation won't even be null
                    let heap_oid = (*(*scan).heapRelation).rd_id;
                    let (_, qstate) = get_executor_manager().peek_query_state().unwrap();
                    qstate.add_score(heap_oid, ctid, score);
                    qstate.add_highlight(heap_oid, ctid, highlights);
                }

                true
            }
            None => false,
=======
    let mut scan: PgBox<pg_sys::IndexScanDescData> = PgBox::from_pg(scan);
    let state = unsafe { (scan.opaque as *mut ZDBScanState).as_mut() }.expect("no scandesc state");

    // no need to recheck the returned tuples as ZomboDB indices are not lossy
    scan.xs_recheck = false;

    let iter = unsafe { state.iterator.as_mut() }.expect("no iterator in state");
    match iter.next() {
        Some((score, ctid, _, highlights)) => {
            #[cfg(any(feature = "pg10", feature = "pg11"))]
            let tid = &mut scan.xs_ctup.t_self;
            #[cfg(any(feature = "pg12", feature = "pg13"))]
            let tid = &mut scan.xs_heaptid;

            u64_to_item_pointer(ctid, tid);
            if !item_pointer_is_valid(tid) {
                panic!("invalid item pointer: {:?}", item_pointer_get_both(*tid));
            }

            let (_, qstate) = get_executor_manager().peek_query_state().unwrap();
            qstate.add_score(state.index_oid, ctid, score);
            qstate.add_highlight(state.index_oid, ctid, highlights);

            true
>>>>>>> 993aa4b4
        }
    }
}

#[pg_guard]
pub extern "C" fn amendscan(_scan: pg_sys::IndexScanDesc) {
    // nothing to do here
}

#[pg_guard]
pub extern "C" fn ambitmapscan(scan: pg_sys::IndexScanDesc, tbm: *mut pg_sys::TIDBitmap) -> i64 {
    let scan = PgBox::from_pg(scan);
    let index_relation = unsafe { PgRelation::from_pg(scan.indexRelation) };
    let state = unsafe { (scan.opaque as *mut ZDBScanState).as_mut() }.expect("no scandesc state");
    let (_query, qstate) = get_executor_manager().peek_query_state().unwrap();

    let mut cnt = 0i64;
    let itr = unsafe { state.iterator.as_mut() }.expect("no iterator in state");
    for (score, ctid_u64, _, highlights) in itr {
        let mut tid = pg_sys::ItemPointerData::default();
        u64_to_item_pointer(ctid_u64, &mut tid);

        unsafe {
            pg_sys::tbm_add_tuples(tbm, &mut tid, 1, false);
        }

        qstate.add_score(index_relation.oid(), ctid_u64, score);
        qstate.add_highlight(index_relation.oid(), ctid_u64, highlights);
        cnt += 1;
    }

    cnt
}<|MERGE_RESOLUTION|>--- conflicted
+++ resolved
@@ -80,38 +80,6 @@
     scan: pg_sys::IndexScanDesc,
     _direction: pg_sys::ScanDirection,
 ) -> bool {
-<<<<<<< HEAD
-    unsafe {
-        let state = &mut *((*scan).opaque as *mut ZDBScanState);
-
-        // no need to recheck the returned tuples as ZomboDB indices are not lossy
-        (*scan).xs_recheck = false;
-
-        let iter = &mut *(*state).iterator;
-        match iter.next() {
-            Some((score, ctid, _, highlights)) => {
-                #[cfg(any(feature = "pg10", feature = "pg11"))]
-                let tid = &mut ((*scan).xs_ctup).t_self;
-                #[cfg(any(feature = "pg12", feature = "pg13"))]
-                let tid = &mut (*scan).xs_heaptid;
-
-                u64_to_item_pointer(ctid, tid);
-                if !item_pointer_is_valid(tid) {
-                    panic!("invalid item pointer: {:?}", item_pointer_get_both(*tid));
-                }
-
-                if score > 0.0 || highlights.is_some() {
-                    // safe: scan.heapRelation won't even be null
-                    let heap_oid = (*(*scan).heapRelation).rd_id;
-                    let (_, qstate) = get_executor_manager().peek_query_state().unwrap();
-                    qstate.add_score(heap_oid, ctid, score);
-                    qstate.add_highlight(heap_oid, ctid, highlights);
-                }
-
-                true
-            }
-            None => false,
-=======
     let mut scan: PgBox<pg_sys::IndexScanDescData> = PgBox::from_pg(scan);
     let state = unsafe { (scan.opaque as *mut ZDBScanState).as_mut() }.expect("no scandesc state");
 
@@ -136,8 +104,8 @@
             qstate.add_highlight(state.index_oid, ctid, highlights);
 
             true
->>>>>>> 993aa4b4
         }
+        None => false,
     }
 }
 
