--- conflicted
+++ resolved
@@ -4,17 +4,11 @@
     10
 (1 row)
 
-<<<<<<< HEAD
 select count(*) from so_posts where zdb('so_posts', ctid) ==> '#limit(_score desc, 0, 10) beer and title:*';
-=======
-select count(*) from so_posts where zdb('so_posts', ctid) ==> '#limit(id desc, 0, 10) beer and title:*';
->>>>>>> 1538079e
  count 
 -------
     10
 (1 row)
-<<<<<<< HEAD
-=======
 
 select id from so_posts where zdb('so_posts', ctid) ==> '#limit(id asc, 0, 10) java and title:*' order by 1 asc;
   id  
@@ -45,4 +39,3 @@
  4662
  4714
 (10 rows)
->>>>>>> 1538079e
