/*
 * Portions Copyright 2013-2015 Technology Concepts & Design, Inc
 * Portions Copyright 2015-2017 ZomboDB, LLC
 *
 * Licensed under the Apache License, Version 2.0 (the "License");
 * you may not use this file except in compliance with the License.
 * You may obtain a copy of the License at
 * 
 *     http://www.apache.org/licenses/LICENSE-2.0
 * 
 * Unless required by applicable law or agreed to in writing, software
 * distributed under the License is distributed on an "AS IS" BASIS,
 * WITHOUT WARRANTIES OR CONDITIONS OF ANY KIND, either express or implied.
 * See the License for the specific language governing permissions and
 * limitations under the License.
 */
#include "postgres.h"
#include "executor/executor.h"
#include "executor/spi.h"
#include "access/xact.h"
#include "catalog/indexing.h"
#include "catalog/pg_constraint.h"
#include "catalog/pg_type.h"
#include "parser/parsetree.h"

#if (PG_VERSION_NUM >= 90400)
#include "rewrite/rewriteHandler.h"
#endif

#include "nodes/makefuncs.h"
#include "utils/builtins.h"
#include "utils/json.h"
#include "utils/rel.h"

#include "zdb_interface.h"
#include "zdbops.h"
#include "zdbseqscan.h"

PG_FUNCTION_INFO_V1(zdb_determine_index);
PG_FUNCTION_INFO_V1(zdb_get_index_name);
PG_FUNCTION_INFO_V1(zdb_get_url);
PG_FUNCTION_INFO_V1(zdb_query_func);
PG_FUNCTION_INFO_V1(zdb_tid_query_func);
PG_FUNCTION_INFO_V1(zdb_table_ref_and_tid);
PG_FUNCTION_INFO_V1(zdb_row_to_json);
PG_FUNCTION_INFO_V1(zdb_internal_describe_nested_object);
PG_FUNCTION_INFO_V1(zdb_internal_get_index_mapping);
PG_FUNCTION_INFO_V1(zdb_internal_get_index_field_lists);
PG_FUNCTION_INFO_V1(zdb_internal_highlight);
PG_FUNCTION_INFO_V1(zdb_internal_multi_search);
PG_FUNCTION_INFO_V1(zdb_internal_analyze_text);
PG_FUNCTION_INFO_V1(zdb_internal_update_mapping);
PG_FUNCTION_INFO_V1(zdb_internal_dump_query);

#if (PG_VERSION_NUM < 90400)

/*
 * taken from Postgres' rewriteHandler.c
 *
 * NB:  This function is exposed in PG 9.4+
 */
static Query *get_view_query(Relation view) {
    int i;

    Assert(view->rd_rel->relkind == RELKIND_VIEW);

    for (i = 0; i < view->rd_rules->numLocks; i++) {
        RewriteRule *rule = view->rd_rules->rules[i];

        if (rule->event == CMD_SELECT) {
            /* A _RETURN rule should have only one action */
            if (list_length(rule->actions) != 1)
                elog(ERROR, "invalid _RETURN rule action specification");

            return (Query *) linitial(rule->actions);
        }
    }

    elog(ERROR, "failed to find _RETURN rule for view");
    return NULL;                /* keep compiler quiet */
}

#endif

static FuncExpr *extract_zdb_funcExpr_from_view(Relation viewRel, Oid *heapRelOid) {
    ListCell *lc;
    Query    *viewDef;
    FuncExpr *funcExpr;

    viewDef = get_view_query(viewRel);

    foreach(lc, viewDef->targetList) {
        TargetEntry *te = (TargetEntry *) lfirst(lc);

        if (te->resname && strcmp("zdb", te->resname) == 0) {
            if (IsA(te->expr, Var)) {
                Var *var = (Var *) te->expr;
                switch (var->varno) {
                    case INNER_VAR:
                    case OUTER_VAR:
                        elog(ERROR, "The 'zdb' column in view '%s' is a Var we don't understand", RelationGetRelationName(viewRel));
                        break;

                    default: {
                        RangeTblEntry *rentry = rt_fetch(var->varno, viewDef->rtable);
                        *heapRelOid = rentry->relid;
                        return NULL;
                    }
                }
            } else {
                if (!IsA(te->expr, FuncExpr))
                    elog(ERROR, "The 'zdb' column in view '%s' is not a function", RelationGetRelationName(viewRel));

                funcExpr = (FuncExpr *) te->expr;

                validate_zdb_funcExpr(funcExpr, heapRelOid);

                return funcExpr;
            }
        }
    }

    elog(ERROR, "No column named 'zdb' in view '%s'", RelationGetRelationName(viewRel));
    return NULL;
}

void validate_zdb_funcExpr(FuncExpr *funcExpr, Oid *heapRelOid) {
    Node *a1, *a2;

    if (list_length(funcExpr->args) != 2)
        elog(ERROR, "Incorrect number of arguments to the 'zdb' column function");

    a1 = linitial(funcExpr->args);
    a2 = lsecond(funcExpr->args);

	/*
	 * possibly change 'a1' to point to something different
	 */
    if (IsA(a1, FuncExpr)) {
        /*
         * first argument is a function call, so evaluate the expression and use its return value.
         * It's probably a double-cast like zdb('tablename'::text::regclass, ctid)
         *
         * If it isn't, we'll catch it below
         */
        a1 = (Node *) evaluate_expr((Expr *) a1, REGCLASSOID, 0, InvalidOid);
    } else if (IsA(a1, RelabelType)) {
		/*
		 * first argument is a RelableType, so we just want to use its argument directly
		 * if it's of type REGCLASSOID.
		 *
		 * It's probably a call like zdb(tbl.tableoid, tbl.ctid)
		 */
		RelabelType *rt = (RelabelType *) a1;

		if (rt->resulttype == REGCLASSOID)
			a1 = (Node *) rt->arg;
		else
			elog(ERROR, "First argument of the 'zdb' column function is a RelabelType we don't understand: %d", rt->resulttype);
	}

	/*
	 * now evaluate that a1 is still a thing we can deal with
	 */
	if (IsA(a1, Var)) {
		Var *var = (Var *) a1;

		switch (var->varno) {
			case INNER_VAR:
			case OUTER_VAR:
				elog(ERROR, "Cannot determine index.  First argument of left side of operator is a Var type we don't understand");
				break;

			default: {
				QueryDesc     *query  = linitial(CURRENT_QUERY_STACK);
				RangeTblEntry *rentry = rt_fetch(var->varno, query->plannedstmt->rtable);
				*heapRelOid = rentry->relid;
			}
		}
	} else if (IsA(a1, Const)) {
		Const *cnst = (Const *) a1;

		if (cnst->consttype == REGCLASSOID)
			*heapRelOid = (Oid) DatumGetObjectId(cnst->constvalue);
		else
			elog(ERROR, "First argument of the 'zdb' column function is not ::regclass, it is a %d", a1->type);
	} else {
		elog(ERROR, "Cannot determine index.  First argument of the 'zdb' column function is not a node type we understand: %d", a1->type);
	}

	/* validate 'a2' as well */
	if (!IsA(a2, Var) || ((Var *) a2)->vartype != TIDOID)
		elog(ERROR, "Second argument of the 'zdb' column function is not ::tid");
}

Oid zdb_determine_index_oid(FuncExpr *funcExpr, Oid heapRelOid) {
    /**
     * The index we use here is the index from the table specified by the column named 'zdb'
     * that has a functional expression that matches the functional expression of the column named 'zdb'
     */
    Oid      zdbIndexRelId = InvalidOid;
    Relation heapRel;
    List     *indexes;
    ListCell *lc;

    heapRel = RelationIdGetRelation(heapRelOid);
    indexes = RelationGetIndexList(heapRel);
    foreach (lc, indexes) {
        Oid      indexRelOid = (Oid) lfirst_oid(lc);
        Relation indexRel;
        NameData amname;

        indexRel = RelationIdGetRelation(indexRelOid);
        amname   = indexRel->rd_am->amname;
        RelationClose(indexRel);

        if (strcmp("zombodb", amname.data) == 0) {
            Node *n = linitial(RelationGetIndexExpressions(indexRel));

            if (IsA(n, FuncExpr) && ((FuncExpr *) n)->funcid == funcExpr->funcid) {
                zdbIndexRelId = indexRelOid;
                break;
            }
        }
    }

    if (zdbIndexRelId == InvalidOid) {
        RelationClose(heapRel);
        elog(ERROR, "Unable to find ZomboDB index for table '%s'", RelationGetRelationName(heapRel));
    }

    RelationClose(heapRel);
    return zdbIndexRelId;
}

Oid zdb_determine_index_oid_by_heap(Oid heapRelOid) {
    /**
     * The index we use here is the index from the table specified by the column named 'zdb'
     * that has a functional expression that matches the functional expression of the column named 'zdb'
     */
    Oid      zdbIndexRelId = InvalidOid;
    Relation heapRel;
    List     *indexes;
    ListCell *lc;

    heapRel = RelationIdGetRelation(heapRelOid);
    indexes = RelationGetIndexList(heapRel);
    foreach(lc, indexes) {
        Oid      indexRelOid = (Oid) lfirst_oid(lc);
        Relation indexRel    = RelationIdGetRelation(indexRelOid);

        if (strcmp("zombodb", indexRel->rd_am->amname.data) == 0 && ZDBIndexOptionsGetShadow(indexRel) == NULL)
            zdbIndexRelId = indexRelOid;

        RelationClose(indexRel);

        if (zdbIndexRelId != InvalidOid)
            break;
    }

    if (zdbIndexRelId == InvalidOid) {
        RelationClose(heapRel);
        elog(ERROR, "Unable to find ZomboDB index for table '%s'", RelationGetRelationName(heapRel));
    }

    RelationClose(heapRel);
    return zdbIndexRelId;
}

Datum zdb_determine_index(PG_FUNCTION_ARGS) {
    Oid      relid         = PG_GETARG_OID(0);
    Oid      zdbIndexRelId = InvalidOid;
    Relation table_or_view_rel;

    table_or_view_rel = RelationIdGetRelation(relid);

    switch (table_or_view_rel->rd_rel->relkind) {
        case RELKIND_VIEW: {
            Oid      heapRelOid;
            FuncExpr *funcExpr;

            funcExpr = extract_zdb_funcExpr_from_view(table_or_view_rel, &heapRelOid);

            if (funcExpr != NULL) {
                zdbIndexRelId = zdb_determine_index_oid(funcExpr, heapRelOid);
                break;
            } else {
                RelationClose(table_or_view_rel);
                table_or_view_rel = RelationIdGetRelation(heapRelOid);
                /* notice follow-through here */
            }
        }

        case RELKIND_MATVIEW:
        case RELKIND_RELATION: {
            /*
             * the index to use is the first non-shadow "zombodb" index we find on the relation.
             * there should only be one
             */
            List     *indexes = RelationGetIndexList(table_or_view_rel);
            ListCell *lc;

            foreach(lc, indexes) {
                Oid      indexRelOid = (Oid) lfirst_oid(lc);
                Relation indexRel    = RelationIdGetRelation(indexRelOid);

                if (strcmp("zombodb", indexRel->rd_am->amname.data) == 0 && ZDBIndexOptionsGetShadow(indexRel) == NULL)
                    zdbIndexRelId = indexRelOid;

                RelationClose(indexRel);

                if (zdbIndexRelId != InvalidOid)
                    break;
            }
            break;
        }

        default:
            elog(ERROR, "'%s' is an unsupported kind of %c", RelationGetRelationName(table_or_view_rel), table_or_view_rel->rd_rel->relkind);
            break;
    }

    RelationClose(table_or_view_rel);

    if (zdbIndexRelId == InvalidOid)
        elog(ERROR, "Cannot determine which ZomboDB index to use for '%s'", RelationGetRelationName(table_or_view_rel));

    PG_RETURN_OID(zdbIndexRelId);
}

Datum zdb_get_index_name(PG_FUNCTION_ARGS) {
    Oid                index_oid = PG_GETARG_OID(0);
    Relation           indexRel;
    ZDBIndexDescriptor *desc;

    indexRel = RelationIdGetRelation(index_oid);
    desc     = zdb_alloc_index_descriptor(indexRel);
    RelationClose(indexRel);

    if (desc->fullyQualifiedName == NULL)
        PG_RETURN_NULL();

    PG_RETURN_TEXT_P(cstring_to_text(desc->fullyQualifiedName));
}

Datum zdb_get_url(PG_FUNCTION_ARGS) {
    Oid                index_oid = PG_GETARG_OID(0);
    Relation           indexRel;
    ZDBIndexDescriptor *desc;

    indexRel = RelationIdGetRelation(index_oid);
    desc     = zdb_alloc_index_descriptor(indexRel);
    RelationClose(indexRel);

    if (desc->url == NULL)
        PG_RETURN_NULL();

    PG_RETURN_TEXT_P(cstring_to_text(desc->url));
}

Datum zdb_query_func(PG_FUNCTION_ARGS) {
    elog(ERROR, "operator '==>(json, text)' not supported");
    PG_RETURN_BOOL(false);
}

Datum zdb_tid_query_func(PG_FUNCTION_ARGS) {
    return zdb_seqscan(fcinfo);
}

Datum zdb_table_ref_and_tid(PG_FUNCTION_ARGS) {
    PG_RETURN_POINTER(PG_GETARG_POINTER(1));
}

Datum zdb_row_to_json(PG_FUNCTION_ARGS) {
    Datum row = PG_GETARG_DATUM(0);

    PG_RETURN_DATUM(DirectFunctionCall1(row_to_json, row));
}

Datum zdb_internal_describe_nested_object(PG_FUNCTION_ARGS) {
    Oid                indexoid   = PG_GETARG_OID(0);
    char               *fieldname = GET_STR(PG_GETARG_TEXT_P(1));
    ZDBIndexDescriptor *desc;

    desc = zdb_alloc_index_descriptor_by_index_oid(indexoid);

    PG_RETURN_TEXT_P(CStringGetTextDatum(desc->implementation->describeNestedObject(desc, fieldname)));
}

Datum zdb_internal_get_index_mapping(PG_FUNCTION_ARGS) {
    Oid                indexoid = PG_GETARG_OID(0);
    ZDBIndexDescriptor *desc;

    desc = zdb_alloc_index_descriptor_by_index_oid(indexoid);

    PG_RETURN_TEXT_P(CStringGetTextDatum(desc->implementation->getIndexMapping(desc)));
}

Datum zdb_internal_get_index_field_lists(PG_FUNCTION_ARGS) {
    Oid                index_oid = PG_GETARG_OID(0);
    Relation           indexRel;
    ZDBIndexDescriptor *desc;

    indexRel = RelationIdGetRelation(index_oid);
    desc     = zdb_alloc_index_descriptor(indexRel);
    RelationClose(indexRel);

    if (desc->fieldLists == NULL)
        PG_RETURN_NULL();

    PG_RETURN_TEXT_P(cstring_to_text(desc->fieldLists));
}

Datum zdb_internal_highlight(PG_FUNCTION_ARGS) {
    Oid                indexoid      = PG_GETARG_OID(0);
    char               *query        = GET_STR(PG_GETARG_TEXT_P(1));
    char               *documentJson = GET_STR(PG_GETARG_TEXT_P(2));
    ZDBIndexDescriptor *desc;

    desc = zdb_alloc_index_descriptor_by_index_oid(indexoid);

    PG_RETURN_TEXT_P(CStringGetTextDatum(desc->implementation->highlight(desc, query, documentJson)));
}

Datum zdb_internal_multi_search(PG_FUNCTION_ARGS) {
    ArrayType *oidArray   = PG_GETARG_ARRAYTYPE_P(0);
    ArrayType *queryArray = PG_GETARG_ARRAYTYPE_P(1);
    Oid       *oids;
    char      **queries;
    int       oid_many, query_many;
    char      *response;

    oids    = oid_array_to_oids(oidArray, &oid_many);
    queries = text_array_to_strings(queryArray, &query_many);

    if (oid_many != query_many)
        elog(ERROR, "Number of indexes and queries must match.  %d != %d", oid_many, query_many);
    else if (oid_many == 0)
        PG_RETURN_NULL();

    response = zdb_multi_search(oids, queries, oid_many);
    if (!response)
        PG_RETURN_NULL();

    PG_RETURN_TEXT_P(CStringGetTextDatum(response));
}

Datum zdb_internal_analyze_text(PG_FUNCTION_ARGS) {
    Oid                indexRel       = PG_GETARG_OID(0);
    char               *analyzer_name = GET_STR(PG_GETARG_TEXT_P(1));
    char               *data          = GET_STR(PG_GETARG_TEXT_P(2));
    ZDBIndexDescriptor *desc;

    desc = zdb_alloc_index_descriptor_by_index_oid(indexRel);

    PG_RETURN_TEXT_P(CStringGetTextDatum(desc->implementation->analyzeText(desc, analyzer_name, data)));
}

Datum zdb_internal_update_mapping(PG_FUNCTION_ARGS) {
    Oid                indexRel = PG_GETARG_OID(0);
    ZDBIndexDescriptor *desc;
    Relation           heapRel;
    TupleDesc          tupdesc;

    desc    = zdb_alloc_index_descriptor_by_index_oid(indexRel);
    heapRel = RelationIdGetRelation(desc->heapRelid);
    tupdesc = RelationGetDescr(heapRel);

    desc->implementation->updateMapping(desc, TextDatumGetCString(make_es_mapping(desc, desc->heapRelid, tupdesc, false)));
    RelationClose(heapRel);

    PG_RETURN_VOID();
}

Datum zdb_internal_dump_query(PG_FUNCTION_ARGS) {
    Oid                indexRel   = PG_GETARG_OID(0);
    char               *userQuery = GET_STR(PG_GETARG_TEXT_P(1));
    ZDBIndexDescriptor *desc;
    char               *jsonQuery;

    desc = zdb_alloc_index_descriptor_by_index_oid(indexRel);

    jsonQuery = desc->implementation->dumpQuery(desc, userQuery);

    PG_RETURN_TEXT_P(CStringGetTextDatum(jsonQuery));
}

Datum make_es_mapping(ZDBIndexDescriptor *desc, Oid tableRelId, TupleDesc tupdesc, bool isAnonymous) {
    StringInfo result = makeStringInfo();
    char       *json;
    int        i;

    appendStringInfo(result, "{\"is_anonymous\": %s,", isAnonymous ? "true" : "false");
    appendStringInfo(result, "\"properties\": {");

    appendStringInfo(result, "\"_xmin\": {"
            "\"type\":\"long\","
            "\"fielddata\": {\"format\": \"doc_values\"},"
            "\"include_in_all\":\"false\","
            "\"norms\": {\"enabled\":false},"
            "\"index\": \"not_analyzed\""
            "},");

    appendStringInfo(result, "\"_cmin\": {"
            "\"type\":\"integer\","
            "\"fielddata\": {\"format\": \"doc_values\"},"
            "\"include_in_all\":\"false\","
            "\"norms\": {\"enabled\":false},"
            "\"index\": \"not_analyzed\""
            "},");

    appendStringInfo(result, "\"_prev_ctid\": {"
            "\"type\":\"string\","
            "\"include_in_all\":\"false\","
            "\"norms\": {\"enabled\":false},"
            "\"index\": \"not_analyzed\""
            "},");

    appendStringInfo(result, "\"_zdb_seq\": {"
            "\"type\":\"long\","
            "\"include_in_all\":\"false\","
            "\"norms\": {\"enabled\":false},"
            "\"index\": \"not_analyzed\""
            "},");

    appendStringInfo(result, "\"_zdb_encoded_tuple\": {"
            "\"type\":\"binary\","
<<<<<<< HEAD
            "\"doc_values\": true,"
            "\"compress\":false,"
            "\"compress_threshold\": 18"\
=======
            "\"doc_values\": true"
>>>>>>> 2c5b5add
            "},");

    appendStringInfo(result, "\"_zdb_blockno\": {"
            "\"type\":\"integer\","
            "\"fielddata\": {\"format\": \"doc_values\"},"
            "\"include_in_all\":\"false\","
            "\"norms\": {\"enabled\":false},"
            "\"index\": \"not_analyzed\""
            "}");

    for (i = 0; i < tupdesc->natts; i++) {
        char *name;
        char *typename;
        char *user_mapping;

        if (tupdesc->attrs[i]->attisdropped)
            continue;

        name = NameStr(tupdesc->attrs[i]->attname);

        appendStringInfoCharMacro(result, ',');

        /* if we have a user-defined mapping for this field in this table, use it */
        user_mapping = lookup_field_mapping(CurrentMemoryContext, tableRelId, name);
        if (user_mapping != NULL) {
            appendStringInfo(result, "\"%s\": %s", name, user_mapping);
            continue;
        }

        /* otherwise, build a mapping based on the field type */
        typename = DatumGetCString(DirectFunctionCall1(regtypeout, Int32GetDatum(tupdesc->attrs[i]->atttypid)));
        appendStringInfo(result, "\"%s\": {", name);
        bool is_json = (strcmp("json", typename) == 0 || strcmp("jsonb", typename) == 0);
        if (!is_json) appendStringInfo(result, "\"store\":false,");

        if (strcmp("fulltext", typename) == 0) {
            /* phrase-indexed field */
            appendStringInfo(result, "\"type\": \"string\",");
            appendStringInfo(result, "\"index_options\": \"positions\",");
            appendStringInfo(result, "\"include_in_all\": \"false\",");
            appendStringInfo(result, "\"analyzer\": \"fulltext\",");
            appendStringInfo(result, "\"fielddata\": { \"format\": \"disabled\" },");
            appendStringInfo(result, "\"norms\": {\"enabled\":true}");
		} else if (strcmp("fulltext_with_shingles", typename) == 0) {
            /* phrase-indexed field */
            appendStringInfo(result, "\"type\": \"string\",");
            appendStringInfo(result, "\"index_options\": \"positions\",");
            appendStringInfo(result, "\"include_in_all\": \"false\",");
            appendStringInfo(result, "\"analyzer\": \"fulltext_with_shingles\",");
            appendStringInfo(result, "\"search_analyzer\": \"fulltext_with_shingles_search\",");
            appendStringInfo(result, "\"fielddata\": { \"format\": \"disabled\" },");
            appendStringInfo(result, "\"norms\": {\"enabled\":true}");

        } else if (strcmp("phrase", typename) == 0 || strcmp("phrase_array", typename) == 0) {
            /* phrase-indexed field */
            appendStringInfo(result, "\"type\": \"string\",");
            appendStringInfo(result, "\"index_options\": \"positions\",");
            appendStringInfo(result, "\"analyzer\": \"phrase\",");
            appendStringInfo(result, "\"fielddata\": { \"format\": \"paged_bytes\" },");
            appendStringInfo(result, "\"norms\": {\"enabled\":true}");
        } else if (strcmp("date", typename) == 0 || strcmp("date[]", typename) == 0) {
            /* date field */
            appendStringInfo(result, "\"type\": \"string\",");
            appendStringInfo(result, "\"norms\": {\"enabled\":false},");
            appendStringInfo(result, "\"index\": \"not_analyzed\",");
            appendStringInfo(result, "\"fielddata\": {\"format\": \"doc_values\"},");
            appendStringInfo(result, "\"fields\": {"
                    "   \"date\" : {\"type\" : \"date\", \"index\" : \"not_analyzed\"}"
                    "}");
        } else if (strcmp("timestamp", typename) == 0 || strcmp("timestamp without time zone", typename) == 0 ||
                   strcmp("timestamp[]", typename) == 0 || strcmp("timestamp without time zone[]", typename) == 0) {
            /* timestamp field */
            appendStringInfo(result, "\"type\": \"string\",");
            appendStringInfo(result, "\"norms\": {\"enabled\":false},");
            appendStringInfo(result, "\"index\": \"not_analyzed\",");
            appendStringInfo(result, "\"fielddata\": {\"format\": \"doc_values\"},");
            appendStringInfo(result, "\"fields\": {"
                    "   \"date\" : {\"type\" : \"date\", \"index\" : \"not_analyzed\""
#if (PG_VERSION_NUM < 90400)
                    ",\"format\": \"date_optional_time||yyyy-MM-dd HH:mm:ss.SSSSSSSSSS||"
                    "yyyy-MM-dd HH:mm:ss.SSSSSSSSS||"
                    "yyyy-MM-dd HH:mm:ss.SSSSSSSS||"
                    "yyyy-MM-dd HH:mm:ss.SSSSSSS||"
                    "yyyy-MM-dd HH:mm:ss.SSSSSS||"
                    "yyyy-MM-dd HH:mm:ss.SSSSS||"
                    "yyyy-MM-dd HH:mm:ss.SSSS||"
                    "yyyy-MM-dd HH:mm:ss.SSS||"
                    "yyyy-MM-dd HH:mm:ss.SS||"
                    "yyyy-MM-dd HH:mm:ss.S||"
                    "yyyy-MM-dd HH:mm:ss\"}"
#else
                    "}"
#endif
                    "}");
        } else if (strcmp("timestamp with time zone", typename) == 0 ||
                   strcmp("timestamp with time zone[]", typename) == 0) {
            /* timestamp field */
            appendStringInfo(result, "\"type\": \"string\",");
            appendStringInfo(result, "\"norms\": {\"enabled\":false},");
            appendStringInfo(result, "\"index\": \"not_analyzed\",");
            appendStringInfo(result, "\"fielddata\": {\"format\": \"doc_values\"},");
            appendStringInfo(result, "\"fields\": {"
                    "   \"date\" : {\"type\" : \"date\", \"index\" : \"not_analyzed\""
#if (PG_VERSION_NUM < 90400)
                    ",\"format\": \"date_optional_time||yyyy-MM-dd HH:mm:ss.SSSSSSSSSSZ||"
                    "yyyy-MM-dd HH:mm:ss.SSSSSSSSSZ||"
                    "yyyy-MM-dd HH:mm:ss.SSSSSSSSZ||"
                    "yyyy-MM-dd HH:mm:ss.SSSSSSSZ||"
                    "yyyy-MM-dd HH:mm:ss.SSSSSSZ||"
                    "yyyy-MM-dd HH:mm:ss.SSSSSZ||"
                    "yyyy-MM-dd HH:mm:ss.SSSSZ||"
                    "yyyy-MM-dd HH:mm:ss.SSSZ||"
                    "yyyy-MM-dd HH:mm:ss.SSZ||"
                    "yyyy-MM-dd HH:mm:ss.SZ||"
                    "yyyy-MM-dd HH:mm:ssZ\"}"
#else
                    "}"
#endif
                    "}");
        } else if (strcmp("time", typename) == 0 || strcmp("time[]", typename) == 0 ||
                   strcmp("time without time zone", typename) == 0 ||
                   strcmp("time without time zone[]", typename) == 0) {
            /* time field */
            appendStringInfo(result, "\"type\": \"string\",");
            appendStringInfo(result, "\"norms\": {\"enabled\":false},");
            appendStringInfo(result, "\"index\": \"not_analyzed\",");
            appendStringInfo(result, "\"fielddata\": {\"format\": \"doc_values\"},");
            appendStringInfo(result, "\"fields\": {"
                    "   \"date\" : {\"type\" : \"date\", \"index\" : \"not_analyzed\""
#if (PG_VERSION_NUM < 90400)
                    ",\"format\": \"HH:mm:ss.SSSSSSSSSS||"
                    "HH:mm:ss.SSSSSSSSS||"
                    "HH:mm:ss.SSSSSSSS||"
                    "HH:mm:ss.SSSSSSS||"
                    "HH:mm:ss.SSSSSS||"
                    "HH:mm:ss.SSSSS||"
                    "HH:mm:ss.SSSS||"
                    "HH:mm:ss.SSS||"
                    "HH:mm:ss.SS||"
                    "HH:mm:ss.S||"
                    "HH:mm:ss\"}"
#else
                    "}"
#endif
                    "}");
        } else if (strcmp("time with time zone", typename) == 0 || strcmp("time with time zone[]", typename) == 0) {
            /* time field */
            appendStringInfo(result, "\"type\": \"string\",");
            appendStringInfo(result, "\"norms\": {\"enabled\":false},");
            appendStringInfo(result, "\"index\": \"not_analyzed\",");
            appendStringInfo(result, "\"fielddata\": {\"format\": \"doc_values\"},");
            appendStringInfo(result, "\"fields\": {"
                    "   \"date\" : {\"type\" : \"date\", \"index\" : \"not_analyzed\""
#if (PG_VERSION_NUM < 90400)
                    ",\"format\": \"HH:mm:ss.SSSSSSSSSSZ||"
                    "HH:mm:ss.SSSSSSSSSZ||"
                    "HH:mm:ss.SSSSSSSSZ||"
                    "HH:mm:ss.SSSSSSSZ||"
                    "HH:mm:ss.SSSSSSZ||"
                    "HH:mm:ss.SSSSSZ||"
                    "HH:mm:ss.SSSSZ||"
                    "HH:mm:ss.SSSZ||"
                    "HH:mm:ss.SSZ||"
                    "HH:mm:ss.SZ||"
                    "HH:mm:ssZ\"}"
#else
                    "}"
#endif
                    "}");
        } else if (strcmp("smallint", typename) == 0 || strcmp("integer", typename) == 0 ||
                   strcmp("smallint[]", typename) == 0 || strcmp("integer[]", typename) == 0) {
            /* integer field */
            appendStringInfo(result, "\"type\": \"integer\",");
            appendStringInfo(result, "\"store\": \"true\",");
            appendStringInfo(result, "\"include_in_all\": \"false\",");
            appendStringInfo(result, "\"norms\": {\"enabled\":false},");
            appendStringInfo(result, "\"fielddata\": {\"format\": \"doc_values\"},");
            appendStringInfo(result, "\"index\": \"not_analyzed\"");

        } else if (strcmp("bigint", typename) == 0 || strcmp("numeric", typename) == 0 ||
                   strcmp("bigint[]", typename) == 0 || strcmp("numeric[]", typename) == 0) {
            /* long field */
            appendStringInfo(result, "\"type\": \"long\",");
            appendStringInfo(result, "\"store\": \"true\",");
            appendStringInfo(result, "\"include_in_all\": \"false\",");
            appendStringInfo(result, "\"norms\": {\"enabled\":false},");
            appendStringInfo(result, "\"fielddata\": {\"format\": \"doc_values\"},");
            appendStringInfo(result, "\"index\": \"not_analyzed\"");

        } else if (strcmp("float", typename) == 0 || strcmp("float[]", typename) == 0) {
            /* float field */
            appendStringInfo(result, "\"type\": \"float\",");
            appendStringInfo(result, "\"include_in_all\": \"false\",");
            appendStringInfo(result, "\"norms\": {\"enabled\":false},");
            appendStringInfo(result, "\"fielddata\": {\"format\": \"doc_values\"},");
            appendStringInfo(result, "\"index\": \"not_analyzed\"");

        } else if (strcmp("double precision", typename) == 0 || strcmp("double precision[]", typename) == 0) {
            /* double field */
            appendStringInfo(result, "\"type\": \"double\",");
            appendStringInfo(result, "\"include_in_all\": \"false\",");
            appendStringInfo(result, "\"norms\": {\"enabled\":false},");
            appendStringInfo(result, "\"fielddata\": {\"format\": \"doc_values\"},");
            appendStringInfo(result, "\"index\": \"not_analyzed\"");

        } else if (strcmp("boolean", typename) == 0 || strcmp("boolean[]", typename) == 0) {
            /* boolean field */
            appendStringInfo(result, "\"type\": \"boolean\",");
            appendStringInfo(result, "\"include_in_all\": \"false\",");
            appendStringInfo(result, "\"norms\": {\"enabled\":false},");
            appendStringInfo(result, "\"fielddata\": {\"format\": \"doc_values\"},");
            appendStringInfo(result, "\"index\": \"not_analyzed\"");

        } else if (strcmp("text", typename) == 0 || strcmp("varchar", typename) == 0 ||
                   strcmp("character", typename) == 0 || strcmp("character varying", typename) == 0 ||
                   strcmp("text[]", typename) == 0 || strcmp("varchar[]", typename) == 0 ||
                   strcmp("character[]", typename) == 0 || strcmp("character varying[]", typename) == 0 ||
                   strcmp("uuid", typename) == 0 || strcmp("uuid[]", typename) == 0 ||
                   strcmp("citext", typename) == 0 || strcmp("citext[]", typename) == 0) {
            /* string field */
            appendStringInfo(result, "\"type\": \"string\",");
            appendStringInfo(result, "\"norms\": {\"enabled\":false},");
            appendStringInfo(result, "\"index_options\": \"docs\",");
            appendStringInfo(result, "\"ignore_above\":32000,");
            appendStringInfo(result, "\"analyzer\": \"exact\"");
        } else if (is_json) {
            /* json field */
            appendStringInfo(result, "\"type\": \"nested\",");
            appendStringInfo(result, "\"include_in_parent\":true,");
            appendStringInfo(result, "\"include_in_root\":true,");
            appendStringInfo(result, "\"include_in_all\":true");

        } else {
            Oid base_type;

            if (type_is_domain(typename, &base_type)) {
                /*
                 * The type is a domain, so we want to treat this as an analyzed string
                 * where the type name is the actual analyzer name
                 */
                char *analyzer = typename;

                switch (base_type) {
                    case TEXTOID:
                        /**
                         * If the underlying type is 'text', then we want to
                         * treat this as if it were of type 'fulltext', in that
                         * it's NOT included in _all and fielddata is disabled
                         */
                        appendStringInfo(result, "\"type\": \"string\",");
                        appendStringInfo(result, "\"index_options\": \"positions\",");
                        appendStringInfo(result, "\"include_in_all\": \"false\",");
                        appendStringInfo(result, "\"analyzer\": \"%s\",", analyzer);
                        appendStringInfo(result, "\"fielddata\": { \"format\": \"disabled\" },");
                        appendStringInfo(result, "\"ignore_above\":32000,");
                        appendStringInfo(result, "\"norms\": {\"enabled\":true}");
                        break;

                    case VARCHAROID:
                        /**
                         * If the underlying type is 'varchar' (of any length), then we
                         * want to treat this as if it were of type 'phrase' in that
                         * it *is* included in _all and fielddata is enabled
                         */
                        appendStringInfo(result, "\"type\": \"string\",");
                        appendStringInfo(result, "\"index_options\": \"positions\",");
                        appendStringInfo(result, "\"include_in_all\": \"true\",");
                        appendStringInfo(result, "\"analyzer\": \"%s\",", analyzer);
                        appendStringInfo(result, "\"fielddata\": { \"format\": \"paged_bytes\" },");
                        appendStringInfo(result, "\"ignore_above\":32000,");
                        appendStringInfo(result, "\"norms\": {\"enabled\":true}");
                        break;

                    default:
                        /* Otherwise we just can't handle it */
                        elog(ERROR, "Don't know how to generate a mapping for the domain %s", typename);
                }
            } else {
                /* we're unsure about this type, so pretend it's an 'exact' analyzed string */
                appendStringInfo(result, "\"type\": \"string\",");
                appendStringInfo(result, "\"norms\": {\"enabled\":false},");
                appendStringInfo(result, "\"index_options\": \"docs\",");
                appendStringInfo(result, "\"ignore_above\":32000,");
                appendStringInfo(result, "\"analyzer\": \"exact\"");

                /* warn about it so users know what's happening */
                elog(WARNING, "Unrecognized data type %s, pretending it's of type 'text'", typename);
            }
        }

        appendStringInfoCharMacro(result, '}');

        pfree(typename);
    }
    appendStringInfo(result, "}}");

    json = result->data;
    pfree(result);

    return CStringGetTextDatum(json);
}<|MERGE_RESOLUTION|>--- conflicted
+++ resolved
@@ -525,13 +525,7 @@
 
     appendStringInfo(result, "\"_zdb_encoded_tuple\": {"
             "\"type\":\"binary\","
-<<<<<<< HEAD
-            "\"doc_values\": true,"
-            "\"compress\":false,"
-            "\"compress_threshold\": 18"\
-=======
             "\"doc_values\": true"
->>>>>>> 2c5b5add
             "},");
 
     appendStringInfo(result, "\"_zdb_blockno\": {"
