# zombodb extension
comment = 'Elasticsearch-enabled Index Type for Postgres'
<<<<<<< HEAD
default_version = '3.1.0_BETA8'
=======
default_version = '3.1.4'
>>>>>>> a24301e6
module_pathname = '$libdir/zombodb'
relocatable = true
requires = ''<|MERGE_RESOLUTION|>--- conflicted
+++ resolved
@@ -1,10 +1,6 @@
 # zombodb extension
 comment = 'Elasticsearch-enabled Index Type for Postgres'
-<<<<<<< HEAD
-default_version = '3.1.0_BETA8'
-=======
-default_version = '3.1.4'
->>>>>>> a24301e6
+default_version = '4.0.0'
 module_pathname = '$libdir/zombodb'
 relocatable = true
 requires = ''