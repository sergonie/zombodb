language: bash

sudo: required

env:
  - BUILD_SYSTEM=travis

before_install:
  - sudo apt-get update -y -qq
  - sudo apt-get install -y wget
  - sudo apt-get install rpm
  - sudo apt-get install elasticsearch
  - sudo /etc/init.d/postgresql stop
  - sudo apt-get remove -y postgresql-9.4
  - sudo apt-get remove -y curl
<<<<<<< HEAD
  - sudo dd if=/dev/zero of=/swapfile1 bs=1024 count=5242880
  - sudo chown rootLroot /swapfile1 && sudho chmod 0600 /swapfile1
  - sudo mkswap /swapfile1
  - sudo swapon /swapfile
=======
  - sudo apt-get install -y postgresql-server-dev-9.3
  - sudo sh -c ' echo "for i in /proc/*/oom_adj; do echo -17 > $i; done" >> /etc/rc.local '
>>>>>>> 1e5e03cf

script:
  - export VERSION=$(grep default_version postgres/zombodb.control | sed -e "s/default_version[[:space:]]*=[[:space:]]*'\\([^']*\\)'/\\1/")
  - export WHERE=`pwd`
  - mvn clean install
  - tar xzf postgres/src/main/docker/zombodb-build-ubuntu_precise/curl-7.43.0.tar.gz
  - cd curl-7.43.0
  - ./configure --without-librtmp --disable-ares --disable-threaded-resolver --disable-dict --disable-file --disable-ftp --disable-gopher --disable-imap --disable-pop3 --disable-rtsp --disable-smb --disable-smtp --disable-telnet --disable-tftp
  - make && sudo make install
  - sudo ldconfig && sudo ldconfig
  - cd ..
  - cd postgres
  - make && sudo make install
  - ldd zombodb.so
  - sudo mkdir /usr/lib/postgresql/9.3/lib/plugins
  - sudo ln -s /usr/lib/postgresql/9.3/lib/zombodb.so /usr/lib/postgresql/9.3/lib/plugins/zombodb.so
  - sudo src/main/shell/hack-configs-for-travisci.sh
  - sudo /usr/share/elasticsearch/bin/plugin -i zombodb -u file://${WHERE}/elasticsearch/target/zombodb-plugin-${VERSION}.zip
  - sudo /etc/init.d/elasticsearch start
  - sudo /etc/init.d/postgresql start 9.3
  - sudo sleep 10
  - make installcheck
  - if [ -f regression.diffs ] ; then cat regression.diffs ;sudo cat /var/log/postgresql/*.log /var/log/elasticsearch/*.log ;  fi
  - df -h
  - ps auwwx
  - free
  - sudo dmesg<|MERGE_RESOLUTION|>--- conflicted
+++ resolved
@@ -13,15 +13,11 @@
   - sudo /etc/init.d/postgresql stop
   - sudo apt-get remove -y postgresql-9.4
   - sudo apt-get remove -y curl
-<<<<<<< HEAD
+  - sudo apt-get install -y postgresql-server-dev-9.3
   - sudo dd if=/dev/zero of=/swapfile1 bs=1024 count=5242880
   - sudo chown rootLroot /swapfile1 && sudho chmod 0600 /swapfile1
   - sudo mkswap /swapfile1
   - sudo swapon /swapfile
-=======
-  - sudo apt-get install -y postgresql-server-dev-9.3
-  - sudo sh -c ' echo "for i in /proc/*/oom_adj; do echo -17 > $i; done" >> /etc/rc.local '
->>>>>>> 1e5e03cf
 
 script:
   - export VERSION=$(grep default_version postgres/zombodb.control | sed -e "s/default_version[[:space:]]*=[[:space:]]*'\\([^']*\\)'/\\1/")
