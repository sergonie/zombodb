language: java

env:
  matrix:
    - ES=2.x

sudo: required
dist: trusty

before_install:
  - free
  - ls -la /etc/init.d/
  - wget -qO - https://packages.elastic.co/GPG-KEY-elasticsearch | sudo apt-key add -
<<<<<<< HEAD
  - echo "deb https://packages.elastic.co/elasticsearch/$ES/debian stable main" | sudo tee -a /etc/apt/sources.list.d/elasticsearch-$ES.list
=======
  - echo "deb http://packages.elastic.co/elasticsearch/1.7/debian stable main" | sudo tee -a /etc/apt/sources.list.d/elasticsearch-1.7.list
  - sudo apt-get purge -y elasticsearch
>>>>>>> 7dc5a8c8
  - sudo apt-get update -y -qq
  - sudo apt-get install -y wget
  - sudo apt-get install -y rpm
  - sudo apt-get install -y elasticsearch
  - sudo apt-get purge -y postgresql-9.1
  - sudo apt-get purge -y postgresql-9.2
  - sudo apt-get purge -y postgresql-9.3
  - sudo apt-get purge -y postgresql-9.4
  - sudo apt-get remove -y curl
  - sudo apt-get autoremove -y
  - sudo apt-get install -y postgresql-9.5 postgresql-server-dev-9.5
  - sudo ls -lad /usr/share/postgresql/*
  - sudo apt-get install -y maven

script:
  - sudo /etc/init.d/postgresql stop 9.5
  - export VERSION=$(grep default_version postgres/zombodb.control | sed -e "s/default_version[[:space:]]*=[[:space:]]*'\\([^']*\\)'/\\1/")
  - export WHERE=`pwd`
  - echo "yes" | sudo cpan TAP::Parser::SourceHandler::pgTAP
  - git clone https://github.com/theory/pgtap.git
  - cd pgtap && make && sudo make install && cd ..
  - mvn clean install
  - tar xzf postgres/src/main/docker/pg9.5/zombodb-build-ubuntu_precise/curl-7.53.1.tar.gz
  - cd curl-7.53.1
  - ./configure --without-librtmp --disable-ares --disable-threaded-resolver --disable-dict --disable-file --disable-ftp --disable-gopher --disable-imap --disable-pop3 --disable-rtsp --disable-smb --disable-smtp --disable-telnet --disable-tftp
  - make -j2 && sudo make install
  - sudo ldconfig && sudo ldconfig
  - cd ..
  - cd postgres
  - make && sudo make install
  - ldd zombodb.so
  - sudo mkdir /usr/lib/postgresql/9.5/lib/plugins
  - sudo cp /usr/lib/postgresql/9.5/lib/zombodb.so /usr/lib/postgresql/9.5/lib/plugins/zombodb.so
  - sudo rm /usr/lib/postgresql/9.5/lib/zombodb.so
  - sudo src/main/shell/hack-configs-for-travisci.sh
  - sudo /usr/share/elasticsearch/bin/plugin install file://${WHERE}/elasticsearch/target/zombodb-es-plugin-${VERSION}.zip
  - sudo ES_MAX_MEM=512m /etc/init.d/elasticsearch start
  - sudo /etc/init.d/postgresql start 9.5
  - sudo cat /etc/elasticsearch/elasticsearch.yml
  - cat /etc/postgresql/9.5/main/postgresql.conf
#  - sudo -u postgres createuser -s travis
  - sudo sleep 10
  - make installcheck

after_failure:
  - sudo cat regression.diffs
  - sudo cat /var/log/postgresql/*.log
  - sudo cat /var/log/elasticsearch/*.log
  - df -h
  - ps auwwx
  - sudo dmesg
  - free<|MERGE_RESOLUTION|>--- conflicted
+++ resolved
@@ -11,12 +11,8 @@
   - free
   - ls -la /etc/init.d/
   - wget -qO - https://packages.elastic.co/GPG-KEY-elasticsearch | sudo apt-key add -
-<<<<<<< HEAD
   - echo "deb https://packages.elastic.co/elasticsearch/$ES/debian stable main" | sudo tee -a /etc/apt/sources.list.d/elasticsearch-$ES.list
-=======
-  - echo "deb http://packages.elastic.co/elasticsearch/1.7/debian stable main" | sudo tee -a /etc/apt/sources.list.d/elasticsearch-1.7.list
   - sudo apt-get purge -y elasticsearch
->>>>>>> 7dc5a8c8
   - sudo apt-get update -y -qq
   - sudo apt-get install -y wget
   - sudo apt-get install -y rpm
