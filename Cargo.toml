--- conflicted
+++ resolved
@@ -40,11 +40,7 @@
 serde_json = { version = "1.0.80", features = [ "preserve_order" ] }
 serde_cbor = "0.11.2"
 sqlformat = "0.1.8"
-<<<<<<< HEAD
 ureq = { version = "2.4.0", features = [ "json", "native-tls" ] }
-=======
-ureq = { version = "2.4.0", features = [ "json" ] }
->>>>>>> f1b8a15f
 url = "2.2.2"
 native-tls = "0.2"
 
