--- conflicted
+++ resolved
@@ -31,15 +31,9 @@
 levenshtein = "1.0.5"
 memoffset = "0.6.5"
 num_cpus = "1.13.1"
-<<<<<<< HEAD
 pgx = "0.4.3"
 pgx-macros = "0.4.3"
 rayon = "1.5.2"
-=======
-pgx = "0.4.2"
-pgx-macros = "0.4.2"
-rayon = "1.5.1"
->>>>>>> cfec95e8
 regex = "1.5.5"
 rustc-hash = "1.1.0"
 serde = { version = "1.0.136", features = [ "derive" ] }
@@ -54,13 +48,8 @@
 built = { version = "0.5.1", features = [ "git2", "semver" ] }
 
 [dev-dependencies]
-<<<<<<< HEAD
 pgx-tests = "0.4.3"
 libc = "0.2.124"
-=======
-pgx-tests = "0.4.2"
-libc = "0.2.121"
->>>>>>> cfec95e8
 
 [profile.dev]
 panic = "unwind"
