--- conflicted
+++ resolved
@@ -1,11 +1,5 @@
-<<<<<<< HEAD
 comment = 'ZomboDB:  Making Postgres and Elasticsearch work together like it''s 2020'
 default_version = '5.0'
-=======
-# ZomboDB extension
-comment = 'ZomboDB:  Making Postgres and Elasticsearch work together like it''s 2020'
-default_version = '4.0'
->>>>>>> 5071d9c1
 module_pathname = '$libdir/zombodb'
 relocatable = false
 schema = zdb
