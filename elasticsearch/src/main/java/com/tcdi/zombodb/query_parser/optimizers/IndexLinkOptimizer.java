--- conflicted
+++ resolved
@@ -20,9 +20,9 @@
 import com.tcdi.zombodb.query_parser.metadata.FieldAndIndexPair;
 import com.tcdi.zombodb.query_parser.metadata.IndexMetadataManager;
 import com.tcdi.zombodb.query_parser.rewriters.QueryRewriter;
+import org.elasticsearch.action.search.SearchAction;
 import org.elasticsearch.action.search.SearchRequestBuilder;
 import org.elasticsearch.action.search.SearchType;
-import org.elasticsearch.action.search.SearchAction;
 import org.elasticsearch.client.Client;
 
 import java.util.*;
@@ -159,16 +159,11 @@
             String leftFieldname = null;
             String rightFieldname;
             ASTIndexLink parentLink = metadataManager.getMyIndex();
-<<<<<<< HEAD
-            if (parent instanceof ASTExpansion)
-                parentLink = ((ASTExpansion) parent).getIndexLink();
-=======
             QueryParserNode tmp = root;
             while (tmp != null && !(tmp instanceof ASTExpansion))
                 tmp = (QueryParserNode) tmp.jjtGetParent();
             if (tmp != null)
                 parentLink = tmp.getIndexLink();
->>>>>>> a24301e6
             Stack<String> paths = metadataManager.calculatePath(link, parentLink);
 
             if (link.hasFieldname())
