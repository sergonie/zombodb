/*
 * Portions Copyright 2013-2015 Technology Concepts & Design, Inc
 * Portions Copyright 2015-2017 ZomboDB, LLC
 *
 * Licensed under the Apache License, Version 2.0 (the "License");
 * you may not use this file except in compliance with the License.
 * You may obtain a copy of the License at
 * 
 *     http://www.apache.org/licenses/LICENSE-2.0
 * 
 * Unless required by applicable law or agreed to in writing, software
 * distributed under the License is distributed on an "AS IS" BASIS,
 * WITHOUT WARRANTIES OR CONDITIONS OF ANY KIND, either express or implied.
 * See the License for the specific language governing permissions and
 * limitations under the License.
 */
package com.tcdi.zombodb.query_parser.rewriters;

import com.fasterxml.jackson.databind.MapperFeature;
import com.fasterxml.jackson.databind.ObjectMapper;
import com.tcdi.zombodb.query_parser.*;
import com.tcdi.zombodb.query_parser.QueryParser;
import com.tcdi.zombodb.query_parser.metadata.IndexMetadata;
import com.tcdi.zombodb.query_parser.metadata.IndexMetadataManager;
import com.tcdi.zombodb.query_parser.optimizers.ArrayDataOptimizer;
import com.tcdi.zombodb.query_parser.optimizers.IndexLinkOptimizer;
import com.tcdi.zombodb.query_parser.optimizers.TermAnalyzerOptimizer;
import com.tcdi.zombodb.query_parser.utils.EscapingStringTokenizer;
import com.tcdi.zombodb.query_parser.utils.Utils;
import org.elasticsearch.client.Client;
import org.elasticsearch.common.logging.Loggers;
<<<<<<< HEAD
=======
import org.elasticsearch.common.unit.Fuzziness;
>>>>>>> a24301e6
import org.elasticsearch.common.xcontent.XContentBuilder;
import org.elasticsearch.common.xcontent.json.JsonXContent;
import org.elasticsearch.common.xcontent.json.JsonXContentParser;
import org.elasticsearch.index.query.*;
import org.elasticsearch.script.Script;
import org.elasticsearch.search.aggregations.AbstractAggregationBuilder;
import org.elasticsearch.search.aggregations.AggregationBuilder;
import org.elasticsearch.search.aggregations.bucket.histogram.DateHistogramBuilder;
import org.elasticsearch.search.aggregations.bucket.histogram.DateHistogramInterval;
import org.elasticsearch.search.aggregations.bucket.histogram.Histogram;
import org.elasticsearch.search.aggregations.bucket.range.RangeBuilder;
import org.elasticsearch.search.aggregations.bucket.range.date.DateRangeBuilder;
import org.elasticsearch.search.aggregations.bucket.significant.SignificantTermsBuilder;
import org.elasticsearch.search.aggregations.bucket.terms.Terms;
import org.elasticsearch.search.aggregations.bucket.terms.TermsBuilder;
import org.elasticsearch.search.suggest.SuggestBuilder;
import org.elasticsearch.search.suggest.term.TermSuggestionBuilder;

import java.io.IOException;
import java.io.StringReader;
import java.lang.reflect.Constructor;
import java.util.AbstractCollection;
import java.util.Collection;
import java.util.Iterator;
import java.util.Map;

import static com.tcdi.zombodb.query.ZomboDBQueryBuilders.visibility;
<<<<<<< HEAD
=======
import static org.elasticsearch.index.query.FilterBuilders.*;
>>>>>>> a24301e6
import static org.elasticsearch.index.query.QueryBuilders.*;
import static org.elasticsearch.search.aggregations.AggregationBuilders.*;

public abstract class QueryRewriter {

    public static class Factory {
        private static boolean IS_SIREN_AVAILABLE;

        static {
            try {
                IS_SIREN_AVAILABLE = Class.forName("solutions.siren.join.index.query.FilterJoinBuilder") != null;
                Loggers.getLogger(QueryRewriter.Factory.class).info("[zombodb] Using SIREn for join resolution");
            } catch (Exception e) {
                IS_SIREN_AVAILABLE = false;
                Loggers.getLogger(QueryRewriter.Factory.class).info("[zombodb] Using ZomboDB for join resolution");
            }
        }

        public static QueryRewriter create(Client client, String indexName, String searchPreference, String input, boolean doFullFieldDataLookup, boolean canDoSingleIndex) {
            if (IS_SIREN_AVAILABLE) {
                try {
                    Class clazz = Class.forName("com.tcdi.zombodb.query_parser.rewriters.SirenQueryRewriter");
                    Constructor ctor = clazz.getConstructor(Client.class, String.class, String.class, String.class, boolean.class, boolean.class);
                    return (QueryRewriter) ctor.newInstance(client, indexName, searchPreference, input, doFullFieldDataLookup, canDoSingleIndex);
                } catch (Exception e) {
                    e.printStackTrace();
                    throw new RuntimeException("Unable to construct SIREn-compatible QueryRewriter", e);
                }
            } else {
                return new ZomboDBQueryRewriter(client, indexName, searchPreference, input, doFullFieldDataLookup, canDoSingleIndex);
            }
        }
    }

    private enum DateHistogramIntervals {
        year, quarter, month, week, day, hour, minute, second
    }

    /* short for QueryBuilderFactory */
    private interface QBF {
        QBF DUMMY = new QBF() {
            @Override
            public QueryBuilder b(QueryParserNode n) {
                throw new QueryRewriteException("Should not get here");
            }
        };

        QueryBuilder b(QueryParserNode n);
    }

    /**
     * Container for range aggregation spec
     */
    public static class RangeSpecEntry {
        public String key;
        public Double from;
        public Double to;
    }

    /**
     * Container for date range aggregation spec
     */
    public static class DateRangeSpecEntry {
        public String key;
        public String from;
        public String to;
    }

    public static class QueryRewriteException extends RuntimeException {
        public QueryRewriteException(String message) {
            super(message);
        }

        public QueryRewriteException(Throwable cause) {
            super(cause);
        }

        public QueryRewriteException(String message, Throwable cause) {
            super(message, cause);
        }
    }

    private static final String DateSuffix = ".date";

    protected final Client client;
    protected final String searchPreference;
    protected final boolean doFullFieldDataLookup;
    protected final ASTQueryTree tree;

    protected boolean _isBuildingAggregate = false;
    private boolean queryRewritten = false;

    private Map<String, String> arrayData;

    protected final IndexMetadataManager metadataManager;
    private boolean hasJsonAggregate = false;

    public QueryRewriter(Client client, String indexName, String input, String searchPreference, boolean doFullFieldDataLookup, boolean canDoSingleIndex) {
        this.client = client;
        this.searchPreference = searchPreference;
        this.doFullFieldDataLookup = doFullFieldDataLookup;

        metadataManager = new IndexMetadataManager(client, indexName);

        final StringBuilder newQuery = new StringBuilder(input.length());

        try {
            arrayData = Utils.extractArrayData(input, newQuery);

            QueryParser parser = new QueryParser(new StringReader(newQuery.toString()));
            tree = parser.parse(metadataManager, true);
        } catch (ParseException ioe) {
            throw new QueryRewriteException(ioe);
        }

        ASTAggregate aggregate = tree.getAggregate();
        ASTSuggest suggest = tree.getSuggest();
        boolean hasAgg = aggregate != null || suggest != null;
        if (hasAgg) {
            String fieldname = aggregate != null ? aggregate.getFieldname() : suggest.getFieldname();
            final ASTIndexLink indexLink = metadataManager.findField(fieldname);
            if (indexLink != metadataManager.getMyIndex()) {
                // change "myIndex" to that of the aggregate/suggest index
                // so that we properly expand() the queries to do the right things
                metadataManager.setMyIndex(indexLink);
            }
        }

        performOptimizations(client);

        if (!metadataManager.getMetadataForMyIndex().alwaysResolveJoins()) {
            if (!hasJsonAggregate && canDoSingleIndex && !hasAgg && metadataManager.getUsedIndexes().size() == 1) {
                metadataManager.setMyIndex(metadataManager.getUsedIndexes().iterator().next());
            }
        }
    }

    /**
     * Subclasses can override if additional optimizations are necessary, but
     * they should definitely call {@link super.performOptimizations(Client)}
     */
    protected void performOptimizations(Client client) {
        new ArrayDataOptimizer(tree, metadataManager, arrayData).optimize();
        new IndexLinkOptimizer(client, this, tree, metadataManager).optimize();
        new TermAnalyzerOptimizer(client, metadataManager, tree).optimize();
    }

    public String dumpAsString() {
        return tree.dumpAsString();
    }

    public Map<String, ?> describedNestedObject(String fieldname) throws Exception {
        return metadataManager.describedNestedObject(fieldname);
    }

    public QueryBuilder rewriteQuery() {
        QueryBuilder qb = build(tree);
        queryRewritten = true;

        try {
            return applyVisibility(qb, getAggregateIndexName());
        } catch (Exception e) {
            return applyVisibility(qb, getSearchIndexName());
        }
    }

    public AbstractAggregationBuilder rewriteAggregations() {
        try {
            _isBuildingAggregate = true;
            return build(tree.getAggregate());
        } finally {
            _isBuildingAggregate = false;
        }
    }

    public boolean isAggregateNested() {
        return tree.getAggregate().isNested();
    }

    public boolean hasJsonAggregate() {
        return hasJsonAggregate;
    }

    public SuggestBuilder.SuggestionBuilder rewriteSuggestions() {
        try {
            _isBuildingAggregate = true;
            return build(tree.getSuggest());
        } finally {
            _isBuildingAggregate = false;
        }
    }

    public String getAggregateIndexName() {
        ASTIndexLink link;
        if (tree.getAggregate() != null)
            link = metadataManager.findField(tree.getAggregate().getFieldname());
        else if (tree.getSuggest() != null)
            link = metadataManager.findField(tree.getSuggest().getFieldname());
        else
            throw new QueryRewriteException("Cannot figure out which index to use for aggregation");

        return link.getAlias() != null ? link.getAlias() : link.getIndexName();
    }

    public String getAggregateFieldName() {
        return getAggregateFieldName(tree.getAggregate());

    }

    public String getAggregateFieldName(ASTAggregate agg) {
        String fieldname = agg.getFieldname();
        IndexMetadata md = metadataManager.getMetadataForField(fieldname);

        return maybeStripFieldname(fieldname, md);
    }

    public String getSuggestFieldName() {
        String fieldname = tree.getSuggest().getFieldname();
        IndexMetadata md = metadataManager.getMetadataForField(fieldname);

        return maybeStripFieldname(fieldname, md);
    }

    private String maybeStripFieldname(String fieldname, IndexMetadata md) {
        if (fieldname.contains(".")) {
            String base = fieldname.substring(0, fieldname.indexOf('.'));
            if (base.equals(md.getLink().getFieldname()))   // strip base fieldname becase it's in a named index, not a json field
                fieldname = fieldname.substring(fieldname.indexOf('.') + 1);
        }
        return fieldname;
    }

    public String getSearchIndexName() {
        if (!queryRewritten)
            throw new IllegalStateException("Must call .rewriteQuery() before calling .getSearchIndexName()");

        return metadataManager.getMyIndex().getAlias() == null ? metadataManager.getMyIndex().getIndexName() : metadataManager.getMyIndex().getAlias();
    }

    private AbstractAggregationBuilder build(ASTAggregate agg) {
        if (agg == null)
            return null;

        AbstractAggregationBuilder ab;

        if (agg instanceof ASTTally)
            ab = build((ASTTally) agg);
        else if (agg instanceof ASTJsonAgg)
            ab = build((ASTJsonAgg) agg);
        else if (agg instanceof ASTRangeAggregate)
            ab = build((ASTRangeAggregate) agg);
        else if (agg instanceof ASTSignificantTerms)
            ab = build((ASTSignificantTerms) agg);
        else if (agg instanceof ASTExtendedStats)
            ab = build((ASTExtendedStats) agg);
        else
            throw new QueryRewriteException("Unrecognized aggregation type: " + agg.getClass().getName());

        ASTAggregate subagg = agg.getSubAggregate();
        if (subagg != null && ab instanceof AggregationBuilder) {
            if (!metadataManager.getMetadataForField(subagg.getFieldname()).getLink().getIndexName().equals(metadataManager.getMyIndex().getIndexName()))
                throw new QueryRewriteException("Nested aggregates in separate indexes are not supported");

            ((AggregationBuilder) ab).subAggregation(build(subagg));
        }

        if (agg.isNested()) {
            ab = nested("nested").path(agg.getNestedPath())
                    .subAggregation(
                            filter("filter")
                                    .filter(queryFilter(build(tree)))
                                    .subAggregation(ab).subAggregation(missing("missing").field(getAggregateFieldName(agg)))
                    );
        }

        return ab;
    }

    private TermSuggestionBuilder build(ASTSuggest agg) {
        if (agg == null)
            return null;

        TermSuggestionBuilder tsb = new TermSuggestionBuilder("suggestions");
        tsb.field(getSuggestFieldName());
        tsb.size(agg.getMaxTerms());
        tsb.text(agg.getStem());
        tsb.suggestMode("always");
        tsb.minWordLength(1);
        tsb.shardSize(agg.getMaxTerms() * 10);

        return tsb;
    }

    private AggregationBuilder build(ASTTally agg) {
        String fieldname = agg.getFieldname();
        IndexMetadata md = metadataManager.getMetadataForField(fieldname);
        DateHistogramIntervals interval = null;
        String intervalOffset = null;

        boolean useHistogram = false;
        if (hasDate(md, fieldname)) {
            try {
                String stem = agg.getStem();
                int colon_idx = stem.indexOf(':');

                if (colon_idx >= 0) {
                    intervalOffset = stem.substring(colon_idx + 1);
                    stem = stem.substring(0, colon_idx);
                }

                interval = DateHistogramIntervals.valueOf(stem);
                useHistogram = true;
            } catch (IllegalArgumentException iae) {
                useHistogram = false;
            }
        }

        if (useHistogram) {
            DateHistogramBuilder dhb = dateHistogram(agg.getFieldname())
                    .minDocCount(1)  // default: 0 for ES 2.x, 1 for 1.x
                    .field(getAggregateFieldName(agg) + DateSuffix)
                    .order(stringToDateHistogramOrder(agg.getSortOrder()))
                    .offset(intervalOffset);

            switch (interval) {
                case year:
                    dhb.interval(DateHistogramInterval.YEAR);
                    dhb.format("yyyy");
                    break;
                case month:
                    dhb.interval(DateHistogramInterval.MONTH);
                    dhb.format("yyyy-MM");
                    break;
                case week:
                    dhb.interval(DateHistogramInterval.WEEK);
                    dhb.format("yyyy-MM-dd");
                    break;
                case day:
                    dhb.interval(DateHistogramInterval.DAY);
                    dhb.format("yyyy-MM-dd");
                    break;
                case hour:
                    dhb.interval(DateHistogramInterval.HOUR);
                    dhb.format("yyyy-MM-dd HH");
                    break;
                case minute:
                    dhb.interval(DateHistogramInterval.MINUTE);
                    dhb.format("yyyy-MM-dd HH:mm");
                    break;
                case second:
                    dhb.format("yyyy-MM-dd HH:mm:ss");
                    dhb.interval(DateHistogramInterval.SECOND);
                    break;
                default:
                    throw new QueryRewriteException("Unsupported date histogram interval: " + agg.getStem());
            }

            return dhb;
        } else {
            TermsBuilder tb = terms(agg.getFieldname())
                    .field(getAggregateFieldName(agg))
                    .size(agg.getMaxTerms())
                    .shardSize(agg.getShardSize())
                    .order(stringToTermsOrder(agg.getSortOrder()));

            if ("string".equalsIgnoreCase(md.getType(agg.getFieldname()))) {
                // Thats how it is in ES 2.x: no "^" or "$", match full string
                String stem = agg.getStem();
                if (stem.startsWith("^"))
                    stem = stem.substring(1);
                tb.include(stem);
            }

            return tb;
        }
    }

    private AbstractAggregationBuilder build(final ASTJsonAgg node) {
        hasJsonAggregate = true;
        return new AbstractAggregationBuilder("zdb_json", null) {
            @Override
            public XContentBuilder toXContent(XContentBuilder builder, Params params) throws IOException {
                Map<String, Object> agg = new ObjectMapper().readValue(node.getEscapedValue(), Map.class);
                for (Map.Entry<String, Object> entry : agg.entrySet()) {
                    builder.field(entry.getKey());
                    builder.value(entry.getValue());
                }
                return builder;
            }
        };
    }

    /**
     * Determine if a particular field name is present in the index
     *
     * @param md        index metadata
     * @param fieldname field name to check for
     * @return true if this field exists, false otherwise
     */
    private boolean hasDate(final IndexMetadata md, final String fieldname) {
        return md.hasField(fieldname + DateSuffix);
    }

    private static <T> T createRangeSpec(Class<T> type, String value) {
        try {
            ObjectMapper om = new ObjectMapper().disable(MapperFeature.CAN_OVERRIDE_ACCESS_MODIFIERS);
            return om.readValue(value, type);
        } catch (IOException ioe) {
            throw new QueryRewriteException("Problem decoding range spec: " + value, ioe);
        }
    }

    private AggregationBuilder build(ASTRangeAggregate agg) {
        final String fieldname = agg.getFieldname();
        final IndexMetadata md = metadataManager.getMetadataForField(fieldname);

        // if this is a date field, execute a date range aggregation
        if (hasDate(md, fieldname)) {
            final DateRangeBuilder dateRangeBuilder = new DateRangeBuilder(fieldname)
                    .field(getAggregateFieldName(agg) + DateSuffix);

            for (final DateRangeSpecEntry e : createRangeSpec(DateRangeSpecEntry[].class, agg.getRangeSpec())) {
                if (e.to == null && e.from == null)
                    throw new QueryRewriteException("Invalid range spec entry:  one of 'to' or 'from' must be specified");

                if (e.from == null)
                    dateRangeBuilder.addUnboundedTo(e.key, e.to);
                else if (e.to == null)
                    dateRangeBuilder.addUnboundedFrom(e.key, e.from);
                else
                    dateRangeBuilder.addRange(e.key, e.from, e.to);
            }

            return dateRangeBuilder;
        } else {
            // this is not a date field so execute a normal numeric range aggregation
            final RangeBuilder rangeBuilder = new RangeBuilder(fieldname)
                    .field(getAggregateFieldName(agg));

            for (final RangeSpecEntry e : createRangeSpec(RangeSpecEntry[].class, agg.getRangeSpec())) {
                if (e.to == null && e.from == null)
                    throw new QueryRewriteException("Invalid range spec entry:  one of 'to' or 'from' must be specified");

                if (e.from == null)
                    rangeBuilder.addUnboundedTo(e.key, e.to);
                else if (e.to == null)
                    rangeBuilder.addUnboundedFrom(e.key, e.from);
                else
                    rangeBuilder.addRange(e.key, e.from, e.to);
            }

            return rangeBuilder;
        }
    }

    private AggregationBuilder build(ASTSignificantTerms agg) {
        IndexMetadata md = metadataManager.getMetadataForMyIndex();
        SignificantTermsBuilder stb = significantTerms(agg.getFieldname())
                .field(getAggregateFieldName(agg))
                .size(agg.getMaxTerms());

        if ("string".equalsIgnoreCase(md.getType(agg.getFieldname()))) {
            // Thats how it is in ES 2.x: no "^" or "$", match full string
            String stem = agg.getStem();
            if (stem.startsWith("^"))
                stem = stem.substring(1);
            stb.include(stem);
        }

        return stb;
    }

    private AbstractAggregationBuilder build(ASTExtendedStats agg) {
        return extendedStats(agg.getFieldname())
                .field(getAggregateFieldName(agg));
    }

    private static Terms.Order stringToTermsOrder(String s) {
        switch (s) {
            case "term":
                return Terms.Order.term(true);
            case "count":
                return Terms.Order.count(false);
            case "reverse_term":
                return Terms.Order.term(false);
            case "reverse_count":
                return Terms.Order.count(true);
            default:
                return null;
        }
    }

    private static Histogram.Order stringToDateHistogramOrder(String s) {
        switch (s) {
            case "term":
                return Histogram.Order.KEY_ASC;
            case "count":
                return Histogram.Order.COUNT_ASC;
            case "reverse_term":
                return Histogram.Order.KEY_DESC;
            case "reverse_count":
                return Histogram.Order.COUNT_DESC;
            default:
                return null;
        }
    }

    public QueryBuilder build(QueryParserNode node) {
        if (node == null)
            return null;
        else if (node instanceof ASTAnd)
            return build((ASTAnd) node);
        else if (node instanceof ASTWith)
            return build((ASTWith) node);
        else if (node instanceof ASTNot)
            return build((ASTNot) node);
        else if (node instanceof ASTOr)
            return build((ASTOr) node);
        else if (node instanceof ASTBoolQuery)
            return build((ASTBoolQuery) node);

        return build0(node);
    }

    private QueryBuilder build0(QueryParserNode node) {
        QueryBuilder qb;
        if (node instanceof ASTArray)
            qb = build((ASTArray) node);
        else if (node instanceof ASTArrayData)
            qb = build((ASTArrayData) node);
        else if (node instanceof ASTBoolean)
            qb = build((ASTBoolean) node);
        else if (node instanceof ASTFuzzy)
            qb = build((ASTFuzzy) node);
        else if (node instanceof ASTNotNull)
            qb = build((ASTNotNull) node);
        else if (node instanceof ASTNull)
            qb = build((ASTNull) node);
        else if (node instanceof ASTNumber)
            qb = build((ASTNumber) node);
        else if (node instanceof ASTPhrase)
            qb = build((ASTPhrase) node);
        else if (node instanceof ASTPrefix)
            qb = build((ASTPrefix) node);
        else if (node instanceof ASTProximity)
            qb = build((ASTProximity) node);
        else if (node instanceof ASTQueryTree)
            qb = build((ASTQueryTree) node);
        else if (node instanceof ASTRange)
            qb = build((ASTRange) node);
        else if (node instanceof ASTWildcard)
            qb = build((ASTWildcard) node);
        else if (node instanceof ASTWord)
            qb = build((ASTWord) node);
        else if (node instanceof ASTScript)
            qb = build((ASTScript) node);
        else if (node instanceof ASTExpansion)
            qb = build((ASTExpansion) node);
        else if (node instanceof ASTJsonQuery)
            qb = build((ASTJsonQuery) node);
        else
            throw new QueryRewriteException("Unexpected node type: " + node.getClass().getName());

        maybeBoost(node, qb);

        return qb;
    }

    private void maybeBoost(QueryParserNode node, QueryBuilder qb) {
        if (qb instanceof BoostableQueryBuilder && node.getBoost() != 0.0)
            ((BoostableQueryBuilder) qb).boost(node.getBoost());
    }

    private QueryBuilder build(ASTQueryTree root) throws QueryRewriteException {
        QueryParserNode queryNode = root.getQueryNode();

        if (queryNode == null)
            return matchAllQuery();

        // and build the query
        return build(queryNode);
    }

    private QueryBuilder build(ASTAnd node) {
        BoolQueryBuilder fb = boolQuery();

        int cnt = 0;
        QueryBuilder last = null;
        for (QueryParserNode child : node) {
            QueryBuilder qb = build(child);

            if (qb instanceof MatchAllQueryBuilder)
                continue;

            fb.must(last = qb);
            cnt++;
        }

        if (cnt == 1)
            return last;

        return fb;
    }

    private int withDepth = 0;
    private String withNestedPath;

    private QueryBuilder build(ASTWith node) {
        if (withDepth == 0)
            withNestedPath = Utils.validateSameNestedPath(node);

        BoolQueryBuilder fb = boolQuery();

        withDepth++;
        try {
            for (QueryParserNode child : node) {
                fb.must(build(child));
            }
        } finally {
            withDepth--;
        }

        if (withDepth == 0) {
            if (shouldJoinNestedFilter())
                return nestedQuery(withNestedPath, fb);
            else
                return boolQuery().filter(nestedQuery(withNestedPath, fb));
        } else {
            return fb;
        }
    }

    private QueryBuilder build(ASTOr node) {
        BoolQueryBuilder fb = boolQuery();

        int cnt = 0;
        boolean hasMatchAll = false;
        QueryBuilder last = null;
        for (QueryParserNode child : node) {
            QueryBuilder qb = build(child);

            if (qb instanceof MatchAllQueryBuilder && hasMatchAll)
                continue;

            fb.should(last = qb);

            if (qb instanceof MatchAllQueryBuilder)
                hasMatchAll = true;
            cnt++;
        }

        if (cnt == 1)
            return last;

        return fb;
    }

    private QueryBuilder build(ASTNot node) {
        BoolQueryBuilder qb = boolQuery();

        if (_isBuildingAggregate)
            return matchAllQuery();

        for (QueryParserNode child : node) {
            qb.mustNot(build(child));
        }
        return qb;
    }

    private String nested = null;

    protected QueryBuilder build(ASTExpansion node) {
        QueryBuilder expansionBuilder = build(node.getQuery());
        QueryParserNode filterQuery = node.getFilterQuery();
        if (filterQuery != null) {
            BoolQueryBuilder bqb = boolQuery();
            bqb.must(expansionBuilder);
            bqb.must(build(filterQuery));
            expansionBuilder = applyVisibility(bqb, node.getIndexLink().getIndexName());
        }
        return expansionBuilder;
    }

    private QueryBuilder build(final ASTJsonQuery node) {
<<<<<<< HEAD
        return new QueryBuilder() {
=======
        return new BaseQueryBuilder() {
>>>>>>> a24301e6
            @Override
            public XContentBuilder toXContent(XContentBuilder builder, Params params) throws IOException {
                JsonXContentParser parser = (JsonXContentParser) JsonXContent.jsonXContent.createParser(node.getEscapedValue());
                builder.copyCurrentStructure(parser);
                return builder;
            }

            @Override
            protected void doXContent(XContentBuilder builder, Params params) throws IOException {
                // noop
            }
        };
    }

    private QueryBuilder build(ASTWord node) {
        return buildStandard(node, new QBF() {
            @Override
            public QueryBuilder b(QueryParserNode n) {
                Object value = n.getValue();
                return termQuery(n.getFieldname(), value);
            }
        });
    }

    private QueryBuilder build(ASTScript node) {
        return scriptQuery(new Script(node.getValue().toString()));
    }

    private QueryBuilder build(final ASTPhrase node) {
        if (node.getOperator() == QueryParserNode.Operator.REGEX)
            return buildStandard(node, QBF.DUMMY);

        return buildStandard(node, new QBF() {
            @Override
            public QueryBuilder b(QueryParserNode n) {
                MatchQueryBuilder builder = matchPhraseQuery(n.getFieldname(), n.getValue());
                if (node.getDistance() != 0)
                    builder.slop(node.getDistance());
                return builder;
            }
        });
    }

    private QueryBuilder build(ASTNumber node) {
        return buildStandard(node, new QBF() {
            @Override
            public QueryBuilder b(QueryParserNode n) {
                Object value;

                String type = metadataManager.getMetadataForField(n.getFieldname()).getType(n.getFieldname());
                value = coerceNumber(n.getValue(), type);
                return termQuery(n.getFieldname(), value);
            }
        });
    }

    private Object coerceNumber(Object value, String type) {
        switch (type) {
            case "integer":
                value = Integer.parseInt(String.valueOf(value));
                break;
            case "long":
                value = Long.parseLong(String.valueOf(value));
                break;
            case "double":
                value = Double.parseDouble(String.valueOf(value));
                break;
            case "float":
                value = Float.parseFloat(String.valueOf(value));
                break;
            case "unknown":
                try {
                    value = Integer.valueOf(String.valueOf(value));
                } catch (Exception e) {
                    try {
                        value = Long.valueOf(String.valueOf(value));
                    } catch (Exception e2) {
                        try {
                            value = Float.valueOf(String.valueOf(value));
                        } catch (Exception e3) {
                            try {
                                value = Double.valueOf(String.valueOf(value));
                            } catch (Exception e4) {
                                // value stays unchanged
                            }
                        }
                    }
                }
                break;

            default:
                break;

        }
        return value;
    }

    private void validateOperator(QueryParserNode node) {
        switch (node.getOperator()) {
            case EQ:
            case NE:
            case CONTAINS:
                break;
            default:
                throw new QueryRewriteException("Unsupported operator: " + node.getOperator());
        }
    }

    private QueryBuilder build(ASTNull node) {
        validateOperator(node);
        return buildStandard(node, new QBF() {
            @Override
            public QueryBuilder b(QueryParserNode n) {
                return boolQuery().mustNot(existsQuery(n.getFieldname()));
            }
        });
    }

    private QueryBuilder build(ASTNotNull node) {
        IndexMetadata md = metadataManager.getMetadataForField(node.getFieldname());
        if (md != null && node.getFieldname().equalsIgnoreCase(md.getPrimaryKeyFieldName())) {
            // optimization when we know every document has a value for the specified field
            switch (node.getOperator()) {
                case NE:
                    return boolQuery().mustNot(matchAllQuery());
                default:
                    return matchAllQuery();
            }
        }

        validateOperator(node);
        return buildStandard(node, new QBF() {
            @Override
            public QueryBuilder b(QueryParserNode n) {
                return existsQuery(n.getFieldname());
            }
        });
    }

    private QueryBuilder build(ASTBoolean node) {
        validateOperator(node);
        return buildStandard(node, new QBF() {
            @Override
            public QueryBuilder b(QueryParserNode n) {
                return termQuery(n.getFieldname(), n.getValue());
            }
        });
    }

    private QueryBuilder build(final ASTFuzzy node) {
        validateOperator(node);
        return buildStandard(node, new QBF() {
            @Override
            public QueryBuilder b(QueryParserNode n) {
                return fuzzyQuery(n.getFieldname(), n.getValue()).prefixLength(n.getFuzzyness() == 0 ? 3 : n.getFuzzyness());
            }
        });
    }

    private QueryBuilder build(final ASTPrefix node) {
        if (node.getOperator() == QueryParserNode.Operator.REGEX)
            return regexpQuery(node.getFieldname(), String.valueOf(node.getValue()));

        validateOperator(node);
        return buildStandard(node, new QBF() {
            @Override
            public QueryBuilder b(QueryParserNode n) {
                return prefixQuery(n.getFieldname(), String.valueOf(n.getValue()));
            }
        });
    }

    private QueryBuilder build(final ASTWildcard node) {
        if (node.getOperator() == QueryParserNode.Operator.REGEX)
            return regexpQuery(node.getFieldname(), String.valueOf(node.getValue()));

        validateOperator(node);
        return buildStandard(node, new QBF() {
            @Override
            public QueryBuilder b(QueryParserNode n) {
                return wildcardQuery(n.getFieldname(), String.valueOf(n.getValue()));
            }
        });
    }

    private QueryBuilder build(final ASTArray node) {
        validateOperator(node);
        return buildStandard(node, new QBF() {
            @Override
            public QueryBuilder b(final QueryParserNode n) {
                boolean isNE = node.getOperator() == QueryParserNode.Operator.NE;
                Iterable<Object> itr = node.hasExternalValues() ? node.getExternalValues() : node.getChildValues();
                final int cnt = node.hasExternalValues() ? node.getTotalExternalValues() : node.jjtGetNumChildren();
                int minShouldMatch = (node.isAnd() && !isNE) || (!node.isAnd() && isNE) ? cnt : 1;
                final String type = metadataManager.getMetadataForField(n.getFieldname()).getType(n.getFieldname());

                switch (type) {
                    case "integer":
                    case "long":
                    case "double":
                    case "float":
                    case "unknown": {
                        final Iterable<Object> finalItr = itr;
                        itr = new Iterable<Object>() {
                            @Override
                            public Iterator<Object> iterator() {
                                final Iterator<Object> iterator = finalItr.iterator();
                                return new Iterator<Object>() {
                                    @Override
                                    public boolean hasNext() {
                                        return iterator.hasNext();
                                    }

                                    @Override
                                    public Object next() {
                                        Object value = iterator.next();
                                        return coerceNumber(value, type);
                                    }

                                    @Override
                                    public void remove() {
                                        iterator.remove();
                                    }
                                };
                            }
                        };
                    }
                }

                final Iterable<Object> finalItr = itr;
                TermsQueryBuilder builder = termsQuery(n.getFieldname(), new AbstractCollection<Object>() {
                        @Override
                        public Iterator<Object> iterator() {
                            return finalItr.iterator();
                        }

                        @Override
                        public int size() {
                            return cnt;
                        }
                    });

                if (node.hasExternalValues() && minShouldMatch == 1 && node.getTotalExternalValues() >= 1024) {
                    return boolQuery().filter(builder);
                } else {
                    if (cnt == minShouldMatch && minShouldMatch > 1){
                        BoolQueryBuilder fb = boolQuery();
                        for (Iterator<Object> i = finalItr.iterator(); i.hasNext();){
                            fb.must(termQuery(n.getFieldname(), i.next()));
                        }
                        return fb;
                    }
                    if (minShouldMatch == 1)
                        return builder;

                    return boolQuery().filter(builder);
                }
            }
        });
    }

    private QueryBuilder build(final ASTArrayData node) {
        validateOperator(node);
        return buildStandard(node, new QBF() {
            @Override
            public QueryBuilder b(QueryParserNode n) {
                if ("_id".equals(node.getFieldname())) {
                    final EscapingStringTokenizer st = new EscapingStringTokenizer(arrayData.get(node.getValue().toString()), ", \r\n\t\f\"'[]");
                    Collection<String> terms = st.getAllTokens();
                    return idsQuery().addIds(terms.toArray(new String[terms.size()]));
                } else {
                    final EscapingStringTokenizer st = new EscapingStringTokenizer(arrayData.get(node.getValue().toString()), ", \r\n\t\f\"'[]");
<<<<<<< HEAD
                    return filteredQuery(matchAllQuery(), termsQuery(node.getFieldname(), st.getAllTokens()));
=======
                    return filteredQuery(matchAllQuery(), termsFilter(node.getFieldname(), st.getAllTokens()).cache(true));
>>>>>>> a24301e6
                }
            }
        });
    }

    private QueryBuilder build(final ASTRange node) {
        validateOperator(node);
        return buildStandard(node, new QBF() {
            @Override
            public QueryBuilder b(QueryParserNode n) {
                QueryParserNode start = n.getChild(0);
                QueryParserNode end = n.getChild(1);
                return rangeQuery(node.getFieldname()).from(coerceNumber(start.getValue(), "unknown")).to(coerceNumber(end.getValue(), "unknown"));
            }
        });
    }

    private QueryBuilder build(ASTBoolQuery node) {
        BoolQueryBuilder builder = boolQuery();
        ASTMust must = node.getMust();
        ASTShould should = node.getShould();
        ASTMustNot mustNot = node.getMustNot();

        if (must != null)
            for (QueryParserNode child : must)
                builder.must(build(child));

        if (should != null)
            for (QueryParserNode child : should)
                builder.should(build(child));

        if (mustNot != null)
            for (QueryParserNode child : mustNot)
                builder.mustNot(build(child));

        return builder;
    }

    private SpanQueryBuilder buildSpan(ASTProximity prox, QueryParserNode node) {
        SpanQueryBuilder qb;

        if (node instanceof ASTWord)
            qb = buildSpan(prox, (ASTWord) node);
        else if (node instanceof ASTNumber)
            qb = buildSpan(prox, (ASTNumber) node);
        else if (node instanceof ASTBoolean)
            qb = buildSpan(prox, (ASTBoolean) node);
        else if (node instanceof ASTFuzzy)
            qb = buildSpan(prox, (ASTFuzzy) node);
        else if (node instanceof ASTPrefix)
            qb = buildSpan(prox, (ASTPrefix) node);
        else if (node instanceof ASTWildcard)
            qb = buildSpan(prox, (ASTWildcard) node);
        else if (node instanceof ASTPhrase)
            qb = buildSpan(prox, (ASTPhrase) node);
        else if (node instanceof ASTNull)
            qb = buildSpan(prox, (ASTNull) node);
        else if (node instanceof ASTNotNull)
            return buildSpan(prox, (ASTNotNull) node);
        else if (node instanceof ASTOr)
            qb = buildSpan(prox, (ASTOr) node);
        else if (node instanceof ASTProximity)
            qb = buildSpan((ASTProximity) node);
        else
            throw new QueryRewriteException("Unsupported PROXIMITY node: " + node.getClass().getName());

        maybeBoost(node, qb);
        return qb;
    }

    private SpanQueryBuilder buildSpan(ASTProximity node) {
        SpanNearQueryBuilder qb = spanNearQuery();

        for (QueryParserNode child : node) {
            qb.clause(buildSpan(node, child));
        }

        qb.slop(node.getDistance());
        qb.inOrder(node.isOrdered());
        return qb;
    }

    private SpanQueryBuilder buildSpan(ASTProximity prox, ASTWord node) {
        if (node.getOperator() == QueryParserNode.Operator.REGEX)
            return spanMultiTermQueryBuilder(regexpQuery(node.getFieldname(), node.getEscapedValue()));

        return spanTermQuery(node.getFieldname(), String.valueOf(node.getValue()));
    }

    private SpanQueryBuilder buildSpan(ASTProximity prox, ASTNull node) {
        // when building spans, treat 'null' as a regular term
        return spanTermQuery(node.getFieldname(), String.valueOf(node.getValue()));
    }

    private SpanQueryBuilder buildSpan(ASTProximity prox, ASTNotNull node) {
        return spanMultiTermQueryBuilder(wildcardQuery(node.getFieldname(), String.valueOf(node.getValue())));
    }

    private SpanQueryBuilder buildSpan(ASTProximity prox, ASTNumber node) {
        return spanTermQuery(node.getFieldname(), String.valueOf(node.getValue()));
    }

    private SpanQueryBuilder buildSpan(ASTProximity prox, ASTBoolean node) {
        return spanTermQuery(node.getFieldname(), String.valueOf(node.getValue()));
    }

    private SpanQueryBuilder buildSpan(ASTProximity prox, ASTFuzzy node) {
        return spanMultiTermQueryBuilder(fuzzyQuery(node.getFieldname(), node.getValue()).prefixLength(node.getFuzzyness() == 0 ? 3 : node.getFuzzyness()));
    }

    private SpanQueryBuilder buildSpan(ASTProximity prox, ASTPrefix node) {
        if (node.getOperator() == QueryParserNode.Operator.REGEX)
            return spanMultiTermQueryBuilder(regexpQuery(node.getFieldname(), node.getEscapedValue()));

        return spanMultiTermQueryBuilder(prefixQuery(node.getFieldname(), String.valueOf(node.getValue())));
    }

    private SpanQueryBuilder buildSpan(ASTProximity prox, ASTWildcard node) {
        if (node.getOperator() == QueryParserNode.Operator.REGEX)
            return spanMultiTermQueryBuilder(regexpQuery(node.getFieldname(), node.getEscapedValue()));

        return spanMultiTermQueryBuilder(wildcardQuery(node.getFieldname(), String.valueOf(node.getValue())));
    }

    private SpanQueryBuilder buildSpan(ASTProximity prox, ASTPhrase node) {
        if (node.getOperator() == QueryParserNode.Operator.REGEX)
            return spanMultiTermQueryBuilder(regexpQuery(node.getFieldname(), node.getEscapedValue()));

        return buildSpan(prox, Utils.convertToProximity(node.getFieldname(), Utils.analyzeForSearch(client, metadataManager, node.getFieldname(), node.getEscapedValue())));
    }

    private SpanQueryBuilder buildSpan(ASTProximity prox, ASTOr node) {
        SpanOrQueryBuilder or = spanOrQuery();
        for (QueryParserNode child : node)
            or.clause(buildSpan(prox, child));
        return or;
    }

    private QueryBuilder build(ASTProximity node) {
        if (node.getFieldname() != null)
            node.forceFieldname(node.getFieldname());

        SpanNearQueryBuilder qb = spanNearQuery();
        qb.slop(node.getDistance());
        qb.inOrder(node.isOrdered());

        for (QueryParserNode child : node) {
            qb.clause(buildSpan(node, child));
        }

        return qb;
    }

    private QueryBuilder buildStandard(QueryParserNode node, QBF qbf) {
        return maybeNest(node, buildStandard0(node, qbf));
    }

    private QueryBuilder buildStandard0(QueryParserNode node, QBF qbf) {
        switch (node.getOperator()) {
            case EQ:
            case CONTAINS:
                return qbf.b(node);

            case NE:
                return boolQuery().mustNot(qbf.b(node));
            case LT:
                return rangeQuery(node.getFieldname()).lt(coerceNumber(node.getValue(), "unknown"));
            case GT:
                return rangeQuery(node.getFieldname()).gt(coerceNumber(node.getValue(), "unknown"));
            case LTE:
                return rangeQuery(node.getFieldname()).lte(coerceNumber(node.getValue(), "unknown"));
            case GTE:
                return rangeQuery(node.getFieldname()).gte(coerceNumber(node.getValue(), "unknown"));

            case REGEX:
                return regexpQuery(node.getFieldname(), node.getEscapedValue());

            case CONCEPT: {
                int minTermFreq = 2;
                // drop the minTermFreq to 1 if we
                // determine that the field being queried is NOT of type "fulltext"
                IndexMetadata md = metadataManager.getMetadataForField(node.getFieldname());
                if (md != null)
                    if (!"fulltext".equalsIgnoreCase(md.getSearchAnalyzer(node.getFieldname())))
                        minTermFreq = 1;

                return moreLikeThisQuery(node.getFieldname()).likeText(String.valueOf(node.getValue())).maxQueryTerms(80).minWordLength(3).minTermFreq(minTermFreq).stopWords(IndexMetadata.MLT_STOP_WORDS);
            }

            case FUZZY_CONCEPT:
                return moreLikeThisQuery(node.getFieldname()).likeText(String.valueOf(node.getValue())).maxQueryTerms(80);

            default:
                throw new QueryRewriteException("Unexpected operator: " + node.getOperator());
        }
    }

    private QueryBuilder maybeNest(QueryParserNode node, QueryBuilder fb) {
        if (withDepth == 0 && node.isNested(metadataManager)) {
            if (shouldJoinNestedFilter())
                return nestedQuery(node.getNestedPath(), fb);
            else
                return boolQuery().filter(nestedQuery(node.getNestedPath(), fb));
        } else if (!node.isNested(metadataManager)) {
            if (_isBuildingAggregate)
                return matchAllQuery();
            return fb;  // it's not nested, so just return
        }


        if (nested != null) {
            // we are currently nesting, so make sure this node's path
            // matches the one we're in
            if (node.getNestedPath().equals(nested))
                return fb;  // since we're already nesting, no need to do anything
            else
                throw new QueryRewriteException("Attempt to use nested path '" + node.getNestedPath() + "' inside '" + nested + "'");
        }

        return fb;
    }


    private boolean shouldJoinNestedFilter() {
        return !_isBuildingAggregate || !tree.getAggregate().isNested();
    }

<<<<<<< HEAD
    public QueryBuilder applyExclusion(QueryBuilder query, final String indexName) {
=======
    public QueryBuilder applyVisibility(QueryBuilder query, final String indexName) {
>>>>>>> a24301e6
        ASTVisibility visibility = tree.getVisibility();

        if (visibility == null)
            return query;

        return
                boolQuery()
                        .must(query)
                        .mustNot(
                                visibility("_prev_ctid")
                                        .myXid(visibility.getMyXid())
                                        .xmin(visibility.getXmin())
                                        .xmax(visibility.getXmax())
                                        .activeXids(visibility.getActiveXids())
                                        .query(query)
                        );
    }
}<|MERGE_RESOLUTION|>--- conflicted
+++ resolved
@@ -29,10 +29,6 @@
 import com.tcdi.zombodb.query_parser.utils.Utils;
 import org.elasticsearch.client.Client;
 import org.elasticsearch.common.logging.Loggers;
-<<<<<<< HEAD
-=======
-import org.elasticsearch.common.unit.Fuzziness;
->>>>>>> a24301e6
 import org.elasticsearch.common.xcontent.XContentBuilder;
 import org.elasticsearch.common.xcontent.json.JsonXContent;
 import org.elasticsearch.common.xcontent.json.JsonXContentParser;
@@ -60,10 +56,6 @@
 import java.util.Map;
 
 import static com.tcdi.zombodb.query.ZomboDBQueryBuilders.visibility;
-<<<<<<< HEAD
-=======
-import static org.elasticsearch.index.query.FilterBuilders.*;
->>>>>>> a24301e6
 import static org.elasticsearch.index.query.QueryBuilders.*;
 import static org.elasticsearch.search.aggregations.AggregationBuilders.*;
 
@@ -748,11 +740,7 @@
     }
 
     private QueryBuilder build(final ASTJsonQuery node) {
-<<<<<<< HEAD
         return new QueryBuilder() {
-=======
-        return new BaseQueryBuilder() {
->>>>>>> a24301e6
             @Override
             public XContentBuilder toXContent(XContentBuilder builder, Params params) throws IOException {
                 JsonXContentParser parser = (JsonXContentParser) JsonXContent.jsonXContent.createParser(node.getEscapedValue());
@@ -1025,11 +1013,7 @@
                     return idsQuery().addIds(terms.toArray(new String[terms.size()]));
                 } else {
                     final EscapingStringTokenizer st = new EscapingStringTokenizer(arrayData.get(node.getValue().toString()), ", \r\n\t\f\"'[]");
-<<<<<<< HEAD
                     return filteredQuery(matchAllQuery(), termsQuery(node.getFieldname(), st.getAllTokens()));
-=======
-                    return filteredQuery(matchAllQuery(), termsFilter(node.getFieldname(), st.getAllTokens()).cache(true));
->>>>>>> a24301e6
                 }
             }
         });
@@ -1257,11 +1241,7 @@
         return !_isBuildingAggregate || !tree.getAggregate().isNested();
     }
 
-<<<<<<< HEAD
-    public QueryBuilder applyExclusion(QueryBuilder query, final String indexName) {
-=======
     public QueryBuilder applyVisibility(QueryBuilder query, final String indexName) {
->>>>>>> a24301e6
         ASTVisibility visibility = tree.getVisibility();
 
         if (visibility == null)
