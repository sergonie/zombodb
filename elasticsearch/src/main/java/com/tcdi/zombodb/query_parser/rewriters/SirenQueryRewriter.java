--- conflicted
+++ resolved
@@ -15,26 +15,14 @@
  */
 package com.tcdi.zombodb.query_parser.rewriters;
 
-import com.tcdi.zombodb.query_parser.ASTArrayData;
 import com.tcdi.zombodb.query_parser.ASTExpansion;
 import com.tcdi.zombodb.query_parser.ASTIndexLink;
 import org.elasticsearch.client.Client;
-import org.elasticsearch.index.query.BoolFilterBuilder;
-import org.elasticsearch.index.query.FilterBuilder;
+import org.elasticsearch.index.query.BoolQueryBuilder;
 import org.elasticsearch.index.query.QueryBuilder;
 import solutions.siren.join.index.query.FilterJoinBuilder;
 
-<<<<<<< HEAD
-import java.util.List;
-import java.util.Map;
-
 import static org.elasticsearch.index.query.QueryBuilders.*;
-=======
-import static org.elasticsearch.index.query.FilterBuilders.boolFilter;
-import static org.elasticsearch.index.query.FilterBuilders.queryFilter;
-import static org.elasticsearch.index.query.QueryBuilders.filteredQuery;
-import static org.elasticsearch.index.query.QueryBuilders.matchAllQuery;
->>>>>>> a24301e6
 
 /**
  * A {@link QueryRewriter} that resolves joins using SIREn:
@@ -53,31 +41,27 @@
     protected QueryBuilder build(ASTExpansion node) {
         ASTIndexLink link = node.getIndexLink();
         ASTIndexLink myIndex = metadataManager.getMyIndex();
-        FilterBuilder filter;
 
         if (link.toString().equals(myIndex.toString()) && !node.isGenerated()) {
             return super.build(node);
         } else {
-            if (_isBuildingAggregate)
-                return matchAllQuery();
+            FilterJoinBuilder fjb = new FilterJoinBuilder(link.getLeftFieldname()).path(link.getRightFieldname()).indices(link.getIndexName());
+            if (node.getFilterQuery() != null) {
+                if (_isBuildingAggregate)
+                    return matchAllQuery();
 
-            FilterJoinBuilder fjb = new FilterJoinBuilder(link.getLeftFieldname()).path(link.getRightFieldname()).indices(link.getIndexName());
-            fjb.query(applyVisibility(build(node.getQuery()), link.getIndexName()));
+                BoolQueryBuilder bqb = boolQuery();
+                bqb.must(applyVisibility(build(node.getQuery()), link.getIndexName()));
+                bqb.must(build(node.getFilterQuery()));
+                fjb.query(bqb);
+            } else {
+                fjb.query(applyVisibility(build(node.getQuery()), link.getIndexName()));
+            }
 
             if (!doFullFieldDataLookup)
                 fjb.maxTermsPerShard(1024);
 
-            filter = fjb;
+            return filteredQuery(matchAllQuery(), fjb);
         }
-
-        if (node.getFilterQuery() != null) {
-            BoolFilterBuilder bfb = boolFilter();
-
-            bfb.must(filter);
-            bfb.must(queryFilter(build(node.getFilterQuery())));
-            filter = bfb;
-        }
-
-        return filteredQuery(matchAllQuery(), filter);
     }
 }