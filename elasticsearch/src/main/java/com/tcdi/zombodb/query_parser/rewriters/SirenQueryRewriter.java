/*
 * Copyright 2017 ZomboDB, LLC
 *
 * Licensed under the Apache License, Version 2.0 (the "License");
 * you may not use this file except in compliance with the License.
 * You may obtain a copy of the License at
 *
 *     http://www.apache.org/licenses/LICENSE-2.0
 *
 * Unless required by applicable law or agreed to in writing, software
 * distributed under the License is distributed on an "AS IS" BASIS,
 * WITHOUT WARRANTIES OR CONDITIONS OF ANY KIND, either express or implied.
 * See the License for the specific language governing permissions and
 * limitations under the License.
 */
package com.tcdi.zombodb.query_parser.rewriters;

import com.tcdi.zombodb.query_parser.ASTExpansion;
import com.tcdi.zombodb.query_parser.ASTIndexLink;
import org.elasticsearch.client.Client;
import org.elasticsearch.index.query.BoolQueryBuilder;
import org.elasticsearch.index.query.QueryBuilder;
import solutions.siren.join.index.query.FilterJoinBuilder;

import static org.elasticsearch.index.query.QueryBuilders.*;

/**
 * A {@link QueryRewriter} that resolves joins using SIREn:
 * http://siren.solutions/relational-joins-for-elasticsearch-the-siren-join-plugin/
 */

@SuppressWarnings("unused") /* used via reflection */
public class SirenQueryRewriter extends QueryRewriter {

    @SuppressWarnings("unused") /* used via reflection */
    public SirenQueryRewriter(Client client, String indexName, String searchPreference, String input, boolean doFullFieldDataLookup, boolean canDoSingleIndex) {
        super(client, indexName, input, searchPreference, doFullFieldDataLookup, canDoSingleIndex);
    }

    @Override
    protected QueryBuilder build(ASTExpansion node) {
        ASTIndexLink link = node.getIndexLink();
        ASTIndexLink myIndex = metadataManager.getMyIndex();

        if (link == myIndex && !node.isGenerated()) {
            return super.build(node);
        } else {
<<<<<<< HEAD
=======
            if ("(null)".equals(link.getLeftFieldname()))
                return super.build(node);

            if (_isBuildingAggregate)
                return matchAllQuery();

>>>>>>> 0df181ce
            FilterJoinBuilder fjb = new FilterJoinBuilder(link.getLeftFieldname()).path(link.getRightFieldname()).indices(link.getIndexName());
            if (node.getFilterQuery() != null) {
                if (_isBuildingAggregate)
                    return matchAllQuery();

                BoolQueryBuilder bqb = boolQuery();
                bqb.must(applyVisibility(build(node.getQuery()), link.getIndexName()));
                bqb.must(build(node.getFilterQuery()));
                fjb.query(bqb);
            } else {
                fjb.query(applyVisibility(build(node.getQuery()), link.getIndexName()));
            }

            if (!doFullFieldDataLookup)
                fjb.maxTermsPerShard(1024);

            return filteredQuery(matchAllQuery(), fjb);
        }
    }
}<|MERGE_RESOLUTION|>--- conflicted
+++ resolved
@@ -45,15 +45,12 @@
         if (link == myIndex && !node.isGenerated()) {
             return super.build(node);
         } else {
-<<<<<<< HEAD
-=======
             if ("(null)".equals(link.getLeftFieldname()))
                 return super.build(node);
 
             if (_isBuildingAggregate)
                 return matchAllQuery();
 
->>>>>>> 0df181ce
             FilterJoinBuilder fjb = new FilterJoinBuilder(link.getLeftFieldname()).path(link.getRightFieldname()).indices(link.getIndexName());
             if (node.getFilterQuery() != null) {
                 if (_isBuildingAggregate)
