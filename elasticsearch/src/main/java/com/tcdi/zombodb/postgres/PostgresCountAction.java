--- conflicted
+++ resolved
@@ -16,10 +16,7 @@
  */
 package com.tcdi.zombodb.postgres;
 
-<<<<<<< HEAD
-=======
 import org.elasticsearch.action.search.SearchAction;
->>>>>>> 2c5b5add
 import org.elasticsearch.action.search.SearchRequestBuilder;
 import org.elasticsearch.action.search.SearchResponse;
 import org.elasticsearch.action.search.SearchType;
@@ -51,10 +48,6 @@
             QueryAndIndexPair query;
 
             query = PostgresTIDResponseAction.buildJsonQueryFromRequestContent(client, request, !isSelectivityQuery, true, true);
-<<<<<<< HEAD
-
-=======
->>>>>>> 2c5b5add
             if (query.hasLimit() && isSelectivityQuery) {
                 count = query.getLimit().getLimit();
             } else {
@@ -64,11 +57,7 @@
                 builder.setSize(0);
                 builder.setSearchType(SearchType.COUNT);
                 builder.setPreference(request.param("preference"));
-<<<<<<< HEAD
-                builder.setQueryCache(true);
-=======
                 builder.setRequestCache(true);
->>>>>>> 2c5b5add
                 builder.setFetchSource(false);
                 builder.setTrackScores(false);
                 builder.setNoFields();
