/*
 * Portions Copyright 2013-2015 Technology Concepts & Design, Inc
 * Portions Copyright 2015-2017 ZomboDB, LLC
 *
 * Licensed under the Apache License, Version 2.0 (the "License");
 * you may not use this file except in compliance with the License.
 * You may obtain a copy of the License at
 * 
 *     http://www.apache.org/licenses/LICENSE-2.0
 * 
 * Unless required by applicable law or agreed to in writing, software
 * distributed under the License is distributed on an "AS IS" BASIS,
 * WITHOUT WARRANTIES OR CONDITIONS OF ANY KIND, either express or implied.
 * See the License for the specific language governing permissions and
 * limitations under the License.
 */
package com.tcdi.zombodb.postgres;

import com.tcdi.zombodb.query_parser.ASTLimit;
import com.tcdi.zombodb.query_parser.rewriters.QueryRewriter;
import com.tcdi.zombodb.query_parser.utils.Utils;
import org.elasticsearch.action.ActionFuture;
import org.elasticsearch.action.search.*;
import org.elasticsearch.client.Client;
import org.elasticsearch.common.inject.Inject;
import org.elasticsearch.common.settings.Settings;
import org.elasticsearch.common.unit.TimeValue;
import org.elasticsearch.index.query.QueryBuilder;
import org.elasticsearch.rest.*;
import org.elasticsearch.search.SearchHit;
import org.elasticsearch.search.sort.SortOrder;

import static org.elasticsearch.index.query.QueryBuilders.matchAllQuery;
import static org.elasticsearch.rest.RestRequest.Method.GET;
import static org.elasticsearch.rest.RestRequest.Method.POST;

public class PostgresTIDResponseAction extends BaseRestHandler {

    static class TidArrayQuickSort {

        byte[] tmp = new byte[10];
        void quickSort(byte[] array, int offset, int low, int high) {

            if (high <= low)
                return;

            int i = low;
            int j = high;
            int pivot = Utils.decodeInteger(array, offset + ((low+(high-low)/2) * 10));
            while (i <= j) {
                while (Utils.decodeInteger(array, offset+i*10) < pivot)
                    i++;
                while (Utils.decodeInteger(array, offset+j*10) > pivot)
                    j--;
                if (i <= j) {
                    System.arraycopy(array, offset+i*10, tmp, 0, 10);
                    System.arraycopy(array, offset+j*10, array, offset+i*10, 10);
                    System.arraycopy(tmp, 0, array, offset+j*10, 10);
                    i++;
                    j--;
                }
            }
            if (low < j)
                quickSort(array, offset, low, j);
            if (i < high)
                quickSort(array, offset, i, high);
        }
    }

    private static class BinaryTIDResponse {
        byte[] data;
        int many;
        double ttl;
        double sort;

        private BinaryTIDResponse(byte[] data, int many, double ttl, double sort) {
            this.data = data;
            this.many = many;
            this.ttl = ttl;
            this.sort = sort;
        }
    }

    public static final int INVALID_BLOCK_NUMBER = 0xFFFFFFFF;


    @Inject
    public PostgresTIDResponseAction(Settings settings, RestController controller, Client client) {
        super(settings, controller, client);
        controller.registerHandler(GET, "/{index}/_pgtid", this);
        controller.registerHandler(POST, "/{index}/_pgtid", this);
    }


    @Override
    protected void handleRequest(RestRequest request, RestChannel channel, Client client) throws Exception {
        long totalStart = System.nanoTime();
        SearchResponse response;
        BinaryTIDResponse tids;
        QueryAndIndexPair query;
        int many = -1;
        long parseStart = 0, parseEnd = 0;
        double buildTime = 0, searchTime = 0, sortTime = 0;

        try {
            parseStart = System.nanoTime();
            query = buildJsonQueryFromRequestContent(client, request, true, false);
            parseEnd = System.nanoTime();

            SearchRequestBuilder builder = new SearchRequestBuilder(client, SearchAction.INSTANCE);
            builder.setIndices(query.getIndexName());
            builder.setTypes("data");
            builder.setScroll(TimeValue.timeValueMinutes(10));
            builder.setPreference(request.param("preference"));
            builder.setTrackScores(true);
            builder.setRequestCache(true);
            builder.setFetchSource(false);
            builder.setNoFields();
            builder.setQuery(query.getQueryBuilder());

            if (query.hasLimit()) {
                builder.setSearchType(SearchType.DEFAULT);
                builder.addSort(query.getLimit().getFieldname(), "asc".equals(query.getLimit().getSortDirection()) ? SortOrder.ASC : SortOrder.DESC);
                builder.setFrom(query.getLimit().getOffset());
                builder.setSize(query.getLimit().getLimit());
            } else {
                builder.setSearchType(SearchType.SCAN);
                builder.setSize(32768);
            }

            long searchStart = System.currentTimeMillis();
            response = client.execute(DynamicSearchActionHelper.getSearchAction(), builder.request()).get();
            searchTime = (System.currentTimeMillis() - searchStart) / 1000D;

            if (response.getTotalShards() != response.getSuccessfulShards())
                throw new Exception(response.getTotalShards() - response.getSuccessfulShards() + " shards failed");

            tids = buildBinaryResponse(client, response, query.hasLimit());
            many = tids.many;
            buildTime = tids.ttl;
            sortTime = tids.sort;

            channel.sendResponse(new BytesRestResponse(RestStatus.OK, "application/data", tids.data));
        } catch (Throwable e) {
            logger.error("Problem building response", e);
            throw e;
        } finally {
            long totalEnd = System.nanoTime();
            logger.info("Found " + many + " rows (ttl=" + ((totalEnd - totalStart) / 1000D / 1000D / 1000D) + "s, search=" + searchTime + "s, parse=" + ((parseEnd - parseStart) / 1000D / 1000D / 1000D) + "s, build=" + buildTime + "s, sort=" + sortTime + ")");
        }
    }

    public static QueryAndIndexPair buildJsonQueryFromRequestContent(Client client, RestRequest request, boolean doFullFieldDataLookups, boolean canDoSingleIndex) {
        String queryString = request.content().toUtf8();
        String indexName = request.param("index");

        try {
            QueryBuilder query;
            ASTLimit limit;

            if (queryString != null && queryString.trim().length() > 0) {
                QueryRewriter qr = QueryRewriter.Factory.create(client, indexName, request.param("preference"), queryString, doFullFieldDataLookups, canDoSingleIndex);
                query = qr.rewriteQuery();
                indexName = qr.getSearchIndexName();
                limit = qr.getLimit();
            } else {
                query = matchAllQuery();
                limit = null;
            }

            return new QueryAndIndexPair(query, indexName, limit);
        } catch (Exception e) {
            throw new RuntimeException(queryString, e);
        }
    }

    /**
     * All values are encoded in little-endian so that they can be directly
     * copied into memory on x86
     */
    private BinaryTIDResponse buildBinaryResponse(Client client, SearchResponse searchResponse, boolean hasLimit) throws Exception {
        int many = hasLimit ? searchResponse.getHits().getHits().length : (int) searchResponse.getHits().getTotalHits();

        long start = System.currentTimeMillis();
        byte[] results = new byte[1 + 8 + 4 + (many * 10)];    // NULL + totalhits + maxscore + (many * (sizeof(int4)+sizeof(int2)+sizeof(float4)))
        int offset = 0, maxscore_offset, first_byte;
        float maxscore = 0;

        results[0] = 0;
        offset++;
        offset += Utils.encodeLong(many, results, offset);

        /* once we know the max score, it goes here */
        maxscore_offset = offset;
        offset += Utils.encodeFloat(0, results, offset);
        first_byte = offset;

        // kick off the first scroll request
<<<<<<< HEAD
        ActionFuture<SearchResponse> future = client.searchScroll(new SearchScrollRequestBuilder(client, SearchScrollAction.INSTANCE)
                .setScrollId(searchResponse.getScrollId())
                .setScroll(TimeValue.timeValueMinutes(10))
                .request()
        );
=======
        ActionFuture<SearchResponse> future;

        if (hasLimit)
            future = null;
        else
            future = client.searchScroll(new SearchScrollRequestBuilder(client)
                    .setScrollId(searchResponse.getScrollId())
                    .setScroll(TimeValue.timeValueMinutes(10))
                    .request()
            );

>>>>>>> b72359f4
        int cnt = 0;
        while (cnt < many) {
            if (future != null)
                searchResponse = future.get();

            if (searchResponse.getTotalShards() != searchResponse.getSuccessfulShards())
                throw new Exception(searchResponse.getTotalShards() - searchResponse.getSuccessfulShards() + " shards failed");

            if (future != null) {
                if (searchResponse.getHits().getHits().length == 0) {
                    throw new Exception("Underflow in buildBinaryResponse:  Expected " + many + ", got " + cnt);
                }
            }

            if (cnt + searchResponse.getHits().getHits().length < many) {
                // go ahead and do the next scroll request
                // while we walk the hits of this chunk
                future = client.searchScroll(new SearchScrollRequestBuilder(client, SearchScrollAction.INSTANCE)
                        .setScrollId(searchResponse.getScrollId())
                        .setScroll(TimeValue.timeValueMinutes(10))
                        .request()
                );
            }

            for (SearchHit hit : searchResponse.getHits()) {
                String id;
                float score;
                int blockno;
                char rowno;

                try {
                    id = hit.id();
                    score = hit.score();

                    int dash = id.indexOf('-', 1);
                    blockno = Integer.parseInt(id.substring(0, dash), 10);
                    rowno = (char) Integer.parseInt(id.substring(dash + 1), 10);
                } catch (Exception nfe) {
                    logger.warn("hit.id()=/" + hit.id() + "/ is not in the proper format.  Defaulting to INVALID_BLOCK_NUMBER");
                    blockno = INVALID_BLOCK_NUMBER;
                    rowno = 0;
                    score = 0;
                }

                if (score > maxscore)
                    maxscore = score;

                offset += Utils.encodeInteger(blockno, results, offset);
                offset += Utils.encodeCharacter(rowno, results, offset);
                offset += Utils.encodeFloat(score, results, offset);
                cnt++;
            }
        }

        Utils.encodeFloat(maxscore, results, maxscore_offset);
        long end = System.currentTimeMillis();

        long sortStart = System.currentTimeMillis();
        new TidArrayQuickSort().quickSort(results, first_byte, 0, many-1);
        long sortEnd = System.currentTimeMillis();

        return new BinaryTIDResponse(results, many, (end - start) / 1000D, (sortEnd - sortStart)/1000D);
    }
}<|MERGE_RESOLUTION|>--- conflicted
+++ resolved
@@ -196,25 +196,17 @@
         first_byte = offset;
 
         // kick off the first scroll request
-<<<<<<< HEAD
-        ActionFuture<SearchResponse> future = client.searchScroll(new SearchScrollRequestBuilder(client, SearchScrollAction.INSTANCE)
-                .setScrollId(searchResponse.getScrollId())
-                .setScroll(TimeValue.timeValueMinutes(10))
-                .request()
-        );
-=======
         ActionFuture<SearchResponse> future;
 
         if (hasLimit)
             future = null;
         else
-            future = client.searchScroll(new SearchScrollRequestBuilder(client)
+            future = client.searchScroll(new SearchScrollRequestBuilder(client, SearchScrollAction.INSTANCE)
                     .setScrollId(searchResponse.getScrollId())
                     .setScroll(TimeValue.timeValueMinutes(10))
                     .request()
             );
 
->>>>>>> b72359f4
         int cnt = 0;
         while (cnt < many) {
             if (future != null)
