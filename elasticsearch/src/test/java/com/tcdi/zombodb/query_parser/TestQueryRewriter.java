/*
 * Portions Copyright 2013-2015 Technology Concepts & Design, Inc
 * Portions Copyright 2015-2017 ZomboDB, LLC
 *
 * Licensed under the Apache License, Version 2.0 (the "License");
 * you may not use this file except in compliance with the License.
 * You may obtain a copy of the License at
 * 
 *     http://www.apache.org/licenses/LICENSE-2.0
 * 
 * Unless required by applicable law or agreed to in writing, software
 * distributed under the License is distributed on an "AS IS" BASIS,
 * WITHOUT WARRANTIES OR CONDITIONS OF ANY KIND, either express or implied.
 * See the License for the specific language governing permissions and
 * limitations under the License.
 */
package com.tcdi.zombodb.query_parser;

import com.fasterxml.jackson.databind.MapperFeature;
import com.fasterxml.jackson.databind.ObjectMapper;
import com.tcdi.zombodb.highlight.AnalyzedField;
import com.tcdi.zombodb.highlight.DocumentHighlighter;
import com.tcdi.zombodb.query_parser.metadata.IndexMetadataManager;
import com.tcdi.zombodb.query_parser.rewriters.QueryRewriter;
import com.tcdi.zombodb.query_parser.utils.Utils;
import com.tcdi.zombodb.test.ZomboDBTestCase;
import org.elasticsearch.action.admin.indices.analyze.AnalyzeResponse;
import org.elasticsearch.action.search.SearchAction;
import org.elasticsearch.action.search.SearchRequestBuilder;
import org.elasticsearch.common.xcontent.json.JsonXContent;
import org.junit.Ignore;
import org.junit.Test;

import java.io.StringReader;
import java.util.Arrays;
import java.util.HashMap;
import java.util.List;
import java.util.Map;

import static org.junit.Assert.assertEquals;
import static org.junit.Assert.fail;

/**
 * Tests for {@link QueryRewriter}
 */
public class TestQueryRewriter extends ZomboDBTestCase {
    String query = "#options(id=<table.index>id, id=<table.index>id, id=<table.index>id, other:(left=<table.index>right)) #extended_stats(custodian) #tally(subject, '^.*', 1000, '_term', #significant_terms(author, '^.*', 1000))  " +
            "#field_lists(field1=[a,b,c], field2=[d,e,f], field3=[a,b,c,d,e,f]) " +
            "(" +
            "fulltext=[beer] meeting not staff not cancelled not risk " +
            "#expand<left_field = <this.index>right_field>(the subquery) " +
            "(some query) (other query) (())" +
            "long.dotted.field:foo " +
            "fuzzy~32 '1-2' " +
            "subject:['beer'] " +
            "prefix* *wildcard *wildcard2* *wild*card3* wild*card4 " +
            "'prefix* *wildcard *wildcard2* *wild*card3* wild*card4' " +
            "( ( (( ( custodian = \"QUERTY, V\" AND recordtype = \"EMAIL ATTACHMENT\" AND fileextension = PDF ) )) AND fileextension = pdf ) ) " +
            "001 123 0 000 0.23 " +
            "$$ doc['id'].value > 1024 $$ " +
            "field:~'^.*' " +
            "subject:[[ a, b, c, d ]] or title:[[1,2,3,4,5]] " +
            "'this is a sloppy phrase~'~11 \"so is this\"~42 " +
            "( ( ((review_data.owner_username=E_RIDGE AND review_data.status_name:[\"REVIEW_UPDATED\",\"REVIEW_CHECKED_OUT\"]) OR (review_data.status_name:REVIEW_READY)) AND review_data.project_id = 1040 ) ) " +
            "'this is an unordered sloppy phrase~'~!11 " +
            "field:null or fuzzy~1" +
            "[1,2,3,beer,'foo',\"blah\", true, 123.99, null] or " +
            "field<>http*\\/\\/www\\.\\*tcdi\\.com\\/ " +
            "field:value~ " +
            "review_data.assigned_reviewers:e_ridge " +
            "field:(a w/123 b w/2 c ^2.0 id=one /to/ two) and " +
            "foo /to/ three a\\-b\\-c\\-d a\\b\\c\\d a\\/b\\/c\\/d " +
            "http\\:\\/\\/www\\.tcdi\\.com\\/\\?id\\=42  blah:1 to 10 a to z " +
            "field1:(word1* word2*** w*ld?card* field2:wo**rd3 or " +
            "(review_data.subject:(first wine cheese food foo bar) and field:drink and review_data.subject:wine and review_data.subject:last and field:food) " +
            "(review_data.subject:(first, wine, cheese, food, foo, bar) or review_data.subject:wine or review_data.subject:last) " +
            "review_data.review_set_name:zipper or (review_data.review_set_name:food or beer) " +
            "(this or merges or arrays or [1,2,3] or [x,y,z, 'some phrase']) " +
            "field3:(beer^2 and wine) not *gr*avy*) " +
            "nested_field.fielda:beer with nested_field.fieldb:wine with (nested_field.fieldc:(food or cheese)) " +
            "  ((_xmin = 42  AND                      " + //  inserted by the current transaction
            "     _cmin < 42  AND                     " + //  before this command, and
            "     (_xmax = 0 OR                       " + //  the row has not been deleted, or
            "      (_xmax = 42  AND                   " + //  it was deleted by the current transaction
            "       _cmax >= 42)))                    " + //  but not before this command,
            "  OR                                     " + //                   or
            "    (_xmin_is_committed = true  AND      " + //  the row was inserted by a committed transaction, and
            "       (_xmax = 0 OR                     " + //  the row has not been deleted, or
            "        (_xmax = 42  AND                 " + //  the row is being deleted by this transaction
            "         _cmax >= 42) OR                 " + //  but it's not deleted \"yet\", or
            "        (_xmax <> 42  AND                " + //  the row was deleted by another transaction
            "         _xmax_is_committed = false))))  " + //  that has not been committed
            ")";

    // too much to rewrite
    @Ignore
    // @Test
    public void testComplexQueryJson() throws Exception {
        assertJson(query, resource(this.getClass(), "testComplexQueryJson.expected"));
    }

    @Test
    public void testComplexQueryAST() throws Exception {
        assertAST(query, resource(this.getClass(), "testComplexQueryAST.expected"));
    }

    @Test
    public void testSingleOption() throws Exception {
        assertAST("#options(left=<table.index>right)",
                "QueryTree\n" +
                        "   Options\n" +
                        "      left=<db.schema.table.index>right\n" +
                        "         LeftField (value=left)\n" +
                        "         IndexName (value=db.schema.table.index)\n" +
                        "         RightField (value=right)\n"
        );
    }

    @Test
    public void testMultipleOptions() throws Exception {
        assertAST("#options(left=<table.index>right, left2=<table2.index2>right2)",
                "QueryTree\n" +
                        "   Options\n" +
                        "      left=<db.schema.table.index>right\n" +
                        "         LeftField (value=left)\n" +
                        "         IndexName (value=db.schema.table.index)\n" +
                        "         RightField (value=right)\n" +
                        "      left2=<db.schema.table2.index2>right2\n" +
                        "         LeftField (value=left2)\n" +
                        "         IndexName (value=db.schema.table2.index2)\n" +
                        "         RightField (value=right2)\n"
        );
    }

    @Test
    public void testSingleNamedOption() throws Exception {
        assertAST("#options(f_name:(left=<table.index>right))",
                "QueryTree\n" +
                        "   Options\n" +
                        "      f_name:(left=<db.schema.table.index>right)\n" +
                        "         LeftField (value=left)\n" +
                        "         IndexName (value=db.schema.table.index)\n" +
                        "         RightField (value=right)\n"
        );
    }

    @Test
    public void testMultipleNamedOptions() throws Exception {
        assertAST("#options(f_name:(left=<table.index>right), f_name2:(left2=<table2.index2>right2))",
                "QueryTree\n" +
                        "   Options\n" +
                        "      f_name:(left=<db.schema.table.index>right)\n" +
                        "         LeftField (value=left)\n" +
                        "         IndexName (value=db.schema.table.index)\n" +
                        "         RightField (value=right)\n" +
                        "      f_name2:(left2=<db.schema.table2.index2>right2)\n" +
                        "         LeftField (value=left2)\n" +
                        "         IndexName (value=db.schema.table2.index2)\n" +
                        "         RightField (value=right2)\n"
        );
    }

    @Test
    public void testMultipleMixedOptions() throws Exception {
        assertAST("#options(left=<table.index>right, f_name2:(left2=<table2.index2>right2))",
                "QueryTree\n" +
                        "   Options\n" +
                        "      left=<db.schema.table.index>right\n" +
                        "         LeftField (value=left)\n" +
                        "         IndexName (value=db.schema.table.index)\n" +
                        "         RightField (value=right)\n" +
                        "      f_name2:(left2=<db.schema.table2.index2>right2)\n" +
                        "         LeftField (value=left2)\n" +
                        "         IndexName (value=db.schema.table2.index2)\n" +
                        "         RightField (value=right2)\n"
        );
    }

    @Test
    public void test_allFieldExpansion() throws Exception {
        assertAST("beer or wine or cheese and fulltext:bob",
                "QueryTree\n" +
                        "   Expansion\n" +
                        "      id=<db.schema.table.index>id\n" +
                        "      Or\n" +
                        "         And\n" +
                        "            Or\n" +
                        "               Word (fieldname=fulltext_field, operator=CONTAINS, value=cheese, index=db.schema.table.index)\n" +
                        "               Word (fieldname=_all, operator=CONTAINS, value=cheese, index=db.schema.table.index)\n" +
                        "            Word (fieldname=fulltext, operator=CONTAINS, value=bob, index=db.schema.table.index)\n" +
                        "         Array (fieldname=fulltext_field, operator=CONTAINS, index=db.schema.table.index) (OR)\n" +
                        "            Word (fieldname=fulltext_field, operator=CONTAINS, value=beer, index=db.schema.table.index)\n" +
                        "            Word (fieldname=fulltext_field, operator=CONTAINS, value=wine, index=db.schema.table.index)\n" +
                        "         Array (fieldname=_all, operator=CONTAINS, index=db.schema.table.index) (OR)\n" +
                        "            Word (fieldname=_all, operator=CONTAINS, value=beer, index=db.schema.table.index)\n" +
                        "            Word (fieldname=_all, operator=CONTAINS, value=wine, index=db.schema.table.index)"
        );
    }

    @Test
    public void testASTExpansionInjection() throws Exception {
        assertAST("#options(id=<main_ft.idxmain_ft>ft_id, id=<main_vol.idxmain_vol>vol_id, id=<main_other.idxmain_other>other_id) (((_xmin = 6250261 AND _cmin < 0 AND (_xmax = 0 OR (_xmax = 6250261 AND _cmax >= 0))) OR (_xmin_is_committed = true AND (_xmax = 0 OR (_xmax = 6250261 AND _cmax >= 0) OR (_xmax <> 6250261 AND _xmax_is_committed = false))))) AND (((phrase_field:(beer w/500 a))))",
                "QueryTree\n" +
                        "   Options\n" +
                        "      id=<db.schema.main_ft.idxmain_ft>ft_id\n" +
                        "         LeftField (value=id)\n" +
                        "         IndexName (value=db.schema.main_ft.idxmain_ft)\n" +
                        "         RightField (value=ft_id)\n" +
                        "      id=<db.schema.main_vol.idxmain_vol>vol_id\n" +
                        "         LeftField (value=id)\n" +
                        "         IndexName (value=db.schema.main_vol.idxmain_vol)\n" +
                        "         RightField (value=vol_id)\n" +
                        "      id=<db.schema.main_other.idxmain_other>other_id\n" +
                        "         LeftField (value=id)\n" +
                        "         IndexName (value=db.schema.main_other.idxmain_other)\n" +
                        "         RightField (value=other_id)\n" +
                        "   Expansion\n" +
                        "      id=<db.schema.table.index>id\n" +
                        "      And\n" +
                        "         Or\n" +
                        "            And\n" +
                        "               Number (fieldname=_xmin, operator=EQ, value=6250261)\n" +
                        "               Number (fieldname=_cmin, operator=LT, value=0)\n" +
                        "               Or\n" +
                        "                  Number (fieldname=_xmax, operator=EQ, value=0)\n" +
                        "                  And\n" +
                        "                     Number (fieldname=_xmax, operator=EQ, value=6250261)\n" +
                        "                     Number (fieldname=_cmax, operator=GTE, value=0)\n" +
                        "            And\n" +
                        "               Boolean (fieldname=_xmin_is_committed, operator=EQ, value=true)\n" +
                        "               Or\n" +
                        "                  Number (fieldname=_xmax, operator=EQ, value=0)\n" +
                        "                  And\n" +
                        "                     Number (fieldname=_xmax, operator=EQ, value=6250261)\n" +
                        "                     Number (fieldname=_cmax, operator=GTE, value=0)\n" +
                        "                  And\n" +
                        "                     Number (fieldname=_xmax, operator=NE, value=6250261)\n" +
                        "                     Boolean (fieldname=_xmax_is_committed, operator=EQ, value=false)\n" +
                        "         Proximity (fieldname=phrase_field, operator=CONTAINS, distance=500, ordered=false, index=db.schema.table.index)\n" +
                        "            Word (fieldname=phrase_field, operator=CONTAINS, value=beer, index=db.schema.table.index)\n" +
                        "            Word (fieldname=phrase_field, operator=CONTAINS, value=a, index=db.schema.table.index)"
        );
    }

    @Test
    public void testASTExpansionInjection2() throws Exception {
        assertAST("#options(id=<so_users.idxso_users>ft_id, id=<so_users.idxso_users>vol_id, id=<so_users.idxso_users>other_id) (((_xmin = 6250507 AND _cmin < 0 AND (_xmax = 0 OR (_xmax = 6250507 AND _cmax >= 0))) OR (_xmin_is_committed = true AND (_xmax = 0 OR (_xmax = 6250507 AND _cmax >= 0) OR (_xmax <> 6250507 AND _xmax_is_committed = false))))) AND (((( #expand<data_cv_group_id=<this.index>data_cv_group_id> ( ( (( ( data_client_name = ANTHEM AND data_duplicate_resource = NO ) )) AND " +
                        "( (data_custodian = \"Querty, AMY\" OR data_custodian = \"QWERTY, COLIN\" OR data_custodian = \"QWERTY, KEITH\" OR data_custodian = \"QWERTY, PERRY\" OR data_custodian = \"QWERTY, NORM\" OR data_custodian = \"QWERTY, MIKE\" OR " +
                        "data_custodian = \"QWERTY,MIKE\" OR data_custodian = \"QWERTY, DAN\" OR data_custodian = \"QWERTY,DAN\") AND data_filter_06b = \"QWERTY*\" AND NOT data_moved_to = \"*\" ) ) ) ))))",
                "QueryTree\n" +
                        "   Options\n" +
                        "      id=<db.schema.so_users.idxso_users>ft_id\n" +
                        "         LeftField (value=id)\n" +
                        "         IndexName (value=db.schema.so_users.idxso_users)\n" +
                        "         RightField (value=ft_id)\n" +
                        "      id=<db.schema.so_users.idxso_users>vol_id\n" +
                        "         LeftField (value=id)\n" +
                        "         IndexName (value=db.schema.so_users.idxso_users)\n" +
                        "         RightField (value=vol_id)\n" +
                        "      id=<db.schema.so_users.idxso_users>other_id\n" +
                        "         LeftField (value=id)\n" +
                        "         IndexName (value=db.schema.so_users.idxso_users)\n" +
                        "         RightField (value=other_id)\n" +
                        "   And\n" +
                        "      Or\n" +
                        "         And\n" +
                        "            Number (fieldname=_xmin, operator=EQ, value=6250507)\n" +
                        "            Number (fieldname=_cmin, operator=LT, value=0)\n" +
                        "            Or\n" +
                        "               Number (fieldname=_xmax, operator=EQ, value=0)\n" +
                        "               And\n" +
                        "                  Number (fieldname=_xmax, operator=EQ, value=6250507)\n" +
                        "                  Number (fieldname=_cmax, operator=GTE, value=0)\n" +
                        "         And\n" +
                        "            Boolean (fieldname=_xmin_is_committed, operator=EQ, value=true)\n" +
                        "            Or\n" +
                        "               Number (fieldname=_xmax, operator=EQ, value=0)\n" +
                        "               And\n" +
                        "                  Number (fieldname=_xmax, operator=EQ, value=6250507)\n" +
                        "                  Number (fieldname=_cmax, operator=GTE, value=0)\n" +
                        "               And\n" +
                        "                  Number (fieldname=_xmax, operator=NE, value=6250507)\n" +
                        "                  Boolean (fieldname=_xmax_is_committed, operator=EQ, value=false)\n" +
                        "      Or\n" +
                        "         Expansion\n" +
                        "            data_cv_group_id=<db.schema.table.index>data_cv_group_id\n" +
                        "            And\n" +
                        "               Word (fieldname=data_client_name, operator=EQ, value=anthem, index=db.schema.table.index)\n" +
                        "               Word (fieldname=data_duplicate_resource, operator=EQ, value=no, index=db.schema.table.index)\n" +
                        "               Or\n" +
                        "                  Array (fieldname=data_custodian, operator=EQ, index=db.schema.table.index) (OR)\n" +
                        "                     Word (fieldname=data_custodian, operator=EQ, value=querty, amy, index=db.schema.table.index)\n" +
                        "                     Word (fieldname=data_custodian, operator=EQ, value=qwerty, colin, index=db.schema.table.index)\n" +
                        "                     Word (fieldname=data_custodian, operator=EQ, value=qwerty, keith, index=db.schema.table.index)\n" +
                        "                     Word (fieldname=data_custodian, operator=EQ, value=qwerty, perry, index=db.schema.table.index)\n" +
                        "                     Word (fieldname=data_custodian, operator=EQ, value=qwerty, norm, index=db.schema.table.index)\n" +
                        "                     Word (fieldname=data_custodian, operator=EQ, value=qwerty, mike, index=db.schema.table.index)\n" +
                        "                     Word (fieldname=data_custodian, operator=EQ, value=qwerty,mike, index=db.schema.table.index)\n" +
                        "                     Word (fieldname=data_custodian, operator=EQ, value=qwerty, dan, index=db.schema.table.index)\n" +
                        "                     Word (fieldname=data_custodian, operator=EQ, value=qwerty,dan, index=db.schema.table.index)\n" +
                        "               Prefix (fieldname=data_filter_06b, operator=EQ, value=qwerty, index=db.schema.table.index)\n" +
                        "               Not\n" +
                        "                  NotNull (fieldname=data_moved_to, operator=EQ, index=db.schema.table.index)\n" +
                        "         Expansion\n" +
                        "            id=<db.schema.table.index>id\n" +
                        "            And\n" +
                        "               Word (fieldname=data_client_name, operator=EQ, value=anthem, index=db.schema.table.index)\n" +
                        "               Word (fieldname=data_duplicate_resource, operator=EQ, value=no, index=db.schema.table.index)\n" +
                        "               Or\n" +
                        "                  Array (fieldname=data_custodian, operator=EQ, index=db.schema.table.index) (OR)\n" +
                        "                     Word (fieldname=data_custodian, operator=EQ, value=querty, amy, index=db.schema.table.index)\n" +
                        "                     Word (fieldname=data_custodian, operator=EQ, value=qwerty, colin, index=db.schema.table.index)\n" +
                        "                     Word (fieldname=data_custodian, operator=EQ, value=qwerty, keith, index=db.schema.table.index)\n" +
                        "                     Word (fieldname=data_custodian, operator=EQ, value=qwerty, perry, index=db.schema.table.index)\n" +
                        "                     Word (fieldname=data_custodian, operator=EQ, value=qwerty, norm, index=db.schema.table.index)\n" +
                        "                     Word (fieldname=data_custodian, operator=EQ, value=qwerty, mike, index=db.schema.table.index)\n" +
                        "                     Word (fieldname=data_custodian, operator=EQ, value=qwerty,mike, index=db.schema.table.index)\n" +
                        "                     Word (fieldname=data_custodian, operator=EQ, value=qwerty, dan, index=db.schema.table.index)\n" +
                        "                     Word (fieldname=data_custodian, operator=EQ, value=qwerty,dan, index=db.schema.table.index)\n" +
                        "               Prefix (fieldname=data_filter_06b, operator=EQ, value=qwerty, index=db.schema.table.index)\n" +
                        "               Not\n" +
                        "                  NotNull (fieldname=data_moved_to, operator=EQ, index=db.schema.table.index)"
        );
    }

    @Test
    public void testSimplePhrase() throws Exception {
        assertJson("phrase_field:(\"this is a phrase\")",
                "{\n" +
                        "  \"match\" : {\n" +
                        "    \"phrase_field\" : {\n" +
                        "      \"query\" : \"this is a phrase\",\n" +
                        "      \"type\" : \"phrase\"\n" +
                        "    }\n" +
                        "  }\n" +
                        "}"
        );
    }

    @Test
    public void testPhraseWithEscapedWildcards() throws Exception {
        assertJson("_all:'\\* this phrase has \\?escaped\\~ wildcards\\*'",
                "{\n" +
                        "  \"bool\" : {\n" +
                        "    \"should\" : [ {\n" +
                        "      \"match\" : {\n" +
                        "        \"fulltext_field\" : {\n" +
                        "          \"query\" : \"* this phrase has ?escaped~ wildcards*\",\n" +
                        "          \"type\" : \"phrase\"\n" +
                        "        }\n" +
                        "      }\n" +
                        "    }, {\n" +
                        "      \"match\" : {\n" +
                        "        \"_all\" : {\n" +
                        "          \"query\" : \"* this phrase has ?escaped~ wildcards*\",\n" +
                        "          \"type\" : \"phrase\"\n" +
                        "        }\n" +
                        "      }\n" +
                        "    } ]\n" +
                        "  }\n" +
                        "}");
    }

    @Test
    public void testPhraseWithFuzzyTerms() throws Exception {
        assertJson("phrase_field:'Here~ is~ fuzzy~ words'",
                "{\n" +
                        "  \"span_near\" : {\n" +
                        "    \"clauses\" : [ {\n" +
                        "      \"span_multi\" : {\n" +
                        "        \"match\" : {\n" +
                        "          \"fuzzy\" : {\n" +
                        "            \"phrase_field\" : {\n" +
                        "              \"value\" : \"here\",\n" +
                        "              \"prefix_length\" : 3\n" +
                        "            }\n" +
                        "          }\n" +
                        "        }\n" +
                        "      }\n" +
                        "    }, {\n" +
                        "      \"span_multi\" : {\n" +
                        "        \"match\" : {\n" +
                        "          \"fuzzy\" : {\n" +
                        "            \"phrase_field\" : {\n" +
                        "              \"value\" : \"is\",\n" +
                        "              \"prefix_length\" : 3\n" +
                        "            }\n" +
                        "          }\n" +
                        "        }\n" +
                        "      }\n" +
                        "    }, {\n" +
                        "      \"span_multi\" : {\n" +
                        "        \"match\" : {\n" +
                        "          \"fuzzy\" : {\n" +
                        "            \"phrase_field\" : {\n" +
                        "              \"value\" : \"fuzzy\",\n" +
                        "              \"prefix_length\" : 3\n" +
                        "            }\n" +
                        "          }\n" +
                        "        }\n" +
                        "      }\n" +
                        "    }, {\n" +
                        "      \"span_term\" : {\n" +
                        "        \"phrase_field\" : {\n" +
                        "          \"value\" : \"words\"\n" +
                        "        }\n" +
                        "      }\n" +
                        "    } ],\n" +
                        "    \"slop\" : 0,\n" +
                        "    \"in_order\" : true\n" +
                        "  }\n" +
                        "}");
    }

    @Test
    public void testPhraseWithEscapedFuzzyCharacters() throws Exception {
        assertJson("phrase_field:'Here\\~ is\\~ fuzzy\\~ words'",
                "{\n" +
                        "  \"match\" : {\n" +
                        "    \"phrase_field\" : {\n" +
                        "      \"query\" : \"Here~ is~ fuzzy~ words\",\n" +
                        "      \"type\" : \"phrase\"\n" +
                        "    }\n" +
                        "  }\n" +
                        "}");
    }

    @Test
    public void testPhraseWithMetaCharacters() throws Exception {
        assertJson("phrase_field:'this* should\\* sub:parse :\\- into a sp\\?n~'",
                "{\n" +
                        "  \"span_near\" : {\n" +
                        "    \"clauses\" : [ {\n" +
                        "      \"span_multi\" : {\n" +
                        "        \"match\" : {\n" +
                        "          \"prefix\" : {\n" +
                        "            \"phrase_field\" : \"this\"\n" +
                        "          }\n" +
                        "        }\n" +
                        "      }\n" +
                        "    }, {\n" +
                        "      \"span_term\" : {\n" +
                        "        \"phrase_field\" : {\n" +
                        "          \"value\" : \"should*\"\n" +
                        "        }\n" +
                        "      }\n" +
                        "    }, {\n" +
                        "      \"span_term\" : {\n" +
                        "        \"phrase_field\" : {\n" +
                        "          \"value\" : \"sub:parse\"\n" +
                        "        }\n" +
                        "      }\n" +
                        "    }, {\n" +
                        "      \"span_term\" : {\n" +
                        "        \"phrase_field\" : {\n" +
                        "          \"value\" : \"\\\\\"\n" +
                        "        }\n" +
                        "      }\n" +
                        "    }, {\n" +
                        "      \"span_term\" : {\n" +
                        "        \"phrase_field\" : {\n" +
                        "          \"value\" : \"into\"\n" +
                        "        }\n" +
                        "      }\n" +
                        "    }, {\n" +
                        "      \"span_term\" : {\n" +
                        "        \"phrase_field\" : {\n" +
                        "          \"value\" : \"a\"\n" +
                        "        }\n" +
                        "      }\n" +
                        "    }, {\n" +
                        "      \"span_multi\" : {\n" +
                        "        \"match\" : {\n" +
                        "          \"fuzzy\" : {\n" +
                        "            \"phrase_field\" : {\n" +
                        "              \"value\" : \"sp?n\",\n" +
                        "              \"prefix_length\" : 3\n" +
                        "            }\n" +
                        "          }\n" +
                        "        }\n" +
                        "      }\n" +
                        "    } ],\n" +
                        "    \"slop\" : 0,\n" +
                        "    \"in_order\" : true\n" +
                        "  }\n" +
                        "}");
    }

    @Test
    public void testPhraseWithSlop() throws Exception {
        assertJson("phrase_field:'some phrase containing slop'~2",
                "{\n" +
                        "  \"match\" : {\n" +
                        "    \"phrase_field\" : {\n" +
                        "      \"query\" : \"some phrase containing slop\",\n" +
                        "      \"type\" : \"phrase\",\n" +
                        "      \"slop\" : 2\n" +
                        "    }\n" +
                        "  }\n" +
                        "}");
    }

    @Test
    public void testPhraseWithWildcards() throws Exception {
        assertJson("phrase_field:'phrase containing wild*card'",
                "{\n" +
                        "  \"span_near\" : {\n" +
                        "    \"clauses\" : [ {\n" +
                        "      \"span_term\" : {\n" +
                        "        \"phrase_field\" : {\n" +
                        "          \"value\" : \"phrase\"\n" +
                        "        }\n" +
                        "      }\n" +
                        "    }, {\n" +
                        "      \"span_term\" : {\n" +
                        "        \"phrase_field\" : {\n" +
                        "          \"value\" : \"containing\"\n" +
                        "        }\n" +
                        "      }\n" +
                        "    }, {\n" +
                        "      \"span_multi\" : {\n" +
                        "        \"match\" : {\n" +
                        "          \"wildcard\" : {\n" +
                        "            \"phrase_field\" : \"wild*card\"\n" +
                        "          }\n" +
                        "        }\n" +
                        "      }\n" +
                        "    } ],\n" +
                        "    \"slop\" : 0,\n" +
                        "    \"in_order\" : true\n" +
                        "  }\n" +
                        "}");
    }

    @Test
    public void testAndedWildcardPhrases() throws Exception {
        assertJson("phrase_field:'phrase containing wild*card AND w*ns'",
                "{\n" +
                        "  \"span_near\" : {\n" +
                        "    \"clauses\" : [ {\n" +
                        "      \"span_term\" : {\n" +
                        "        \"phrase_field\" : {\n" +
                        "          \"value\" : \"phrase\"\n" +
                        "        }\n" +
                        "      }\n" +
                        "    }, {\n" +
                        "      \"span_term\" : {\n" +
                        "        \"phrase_field\" : {\n" +
                        "          \"value\" : \"containing\"\n" +
                        "        }\n" +
                        "      }\n" +
                        "    }, {\n" +
                        "      \"span_multi\" : {\n" +
                        "        \"match\" : {\n" +
                        "          \"wildcard\" : {\n" +
                        "            \"phrase_field\" : \"wild*card\"\n" +
                        "          }\n" +
                        "        }\n" +
                        "      }\n" +
                        "    }, {\n" +
                        "      \"span_term\" : {\n" +
                        "        \"phrase_field\" : {\n" +
                        "          \"value\" : \"and\"\n" +
                        "        }\n" +
                        "      }\n" +
                        "    }, {\n" +
                        "      \"span_multi\" : {\n" +
                        "        \"match\" : {\n" +
                        "          \"wildcard\" : {\n" +
                        "            \"phrase_field\" : \"w*ns\"\n" +
                        "          }\n" +
                        "        }\n" +
                        "      }\n" +
                        "    } ],\n" +
                        "    \"slop\" : 0,\n" +
                        "    \"in_order\" : true\n" +
                        "  }\n" +
                        "}");
    }

    @Test
    public void testOredWildcardPhrases() throws Exception {
        assertJson("phrase_field:'phrase containing wild*card OR w*ns'",
                "{\n" +
                        "  \"span_near\" : {\n" +
                        "    \"clauses\" : [ {\n" +
                        "      \"span_term\" : {\n" +
                        "        \"phrase_field\" : {\n" +
                        "          \"value\" : \"phrase\"\n" +
                        "        }\n" +
                        "      }\n" +
                        "    }, {\n" +
                        "      \"span_term\" : {\n" +
                        "        \"phrase_field\" : {\n" +
                        "          \"value\" : \"containing\"\n" +
                        "        }\n" +
                        "      }\n" +
                        "    }, {\n" +
                        "      \"span_multi\" : {\n" +
                        "        \"match\" : {\n" +
                        "          \"wildcard\" : {\n" +
                        "            \"phrase_field\" : \"wild*card\"\n" +
                        "          }\n" +
                        "        }\n" +
                        "      }\n" +
                        "    }, {\n" +
                        "      \"span_term\" : {\n" +
                        "        \"phrase_field\" : {\n" +
                        "          \"value\" : \"or\"\n" +
                        "        }\n" +
                        "      }\n" +
                        "    }, {\n" +
                        "      \"span_multi\" : {\n" +
                        "        \"match\" : {\n" +
                        "          \"wildcard\" : {\n" +
                        "            \"phrase_field\" : \"w*ns\"\n" +
                        "          }\n" +
                        "        }\n" +
                        "      }\n" +
                        "    } ],\n" +
                        "    \"slop\" : 0,\n" +
                        "    \"in_order\" : true\n" +
                        "  }\n" +
                        "}");
    }

    @Test
    public void testCVSIX939_boolean_simpilification() throws Exception {
        assertJson("id:1 and id<>1",
                "{\n" +
                        "  \"bool\" : {\n" +
                        "    \"must\" : [ {\n" +
                        "      \"term\" : {\n" +
                        "        \"id\" : 1\n" +
                        "      }\n" +
                        "    }, {\n" +
                        "      \"bool\" : {\n" +
                        "        \"must_not\" : {\n" +
                        "          \"term\" : {\n" +
                        "            \"id\" : 1\n" +
                        "          }\n" +
                        "        }\n" +
                        "      }\n" +
                        "    } ]\n" +
                        "  }\n" +
                        "}");
    }

    @Test
    public void testTermAndPhraseEqual() throws Exception {
        assertEquals(toJson("phrase_field:'\\*test\\~'"), toJson("phrase_field:\\*test\\~"));
    }

    @Test
    public void testSimpleNestedGroup() throws Exception {
        assertJson("nested_group.field_a:value and nested_group.field_b:value",
                "{\n" +
                        "  \"bool\" : {\n" +
                        "    \"must\" : [ {\n" +
                        "      \"nested\" : {\n" +
                        "        \"query\" : {\n" +
                        "          \"term\" : {\n" +
                        "            \"nested_group.field_a\" : \"value\"\n" +
                        "          }\n" +
                        "        },\n" +
                        "        \"path\" : \"nested_group\"\n" +
                        "      }\n" +
                        "    }, {\n" +
                        "      \"nested\" : {\n" +
                        "        \"query\" : {\n" +
                        "          \"term\" : {\n" +
                        "            \"nested_group.field_b\" : \"value\"\n" +
                        "          }\n" +
                        "        },\n" +
                        "        \"path\" : \"nested_group\"\n" +
                        "      }\n" +
                        "    } ]\n" +
                        "  }\n" +
                        "}");
    }

    @Test
    public void testSimpleNestedGroup2() throws Exception {
        assertJson("nested_group.field_a:value ",
                "{\n" +
                        "  \"nested\" : {\n" +
                        "    \"query\" : {\n" +
                        "      \"term\" : {\n" +
                        "        \"nested_group.field_a\" : \"value\"\n" +
                        "      }\n" +
                        "    },\n" +
                        "    \"path\" : \"nested_group\"\n" +
                        "  }\n" +
                        "}");
    }

    @Test
    public void testExternalNestedGroup() throws Exception {
        assertJson(
                "#options(witness_data:(id=<table.index>id)) witness_data.wit_first_name = 'mark' and witness_data.wit_last_name = 'matte'",
                "{\n" +
                        "  \"bool\" : {\n" +
                        "    \"must\" : [ {\n" +
                        "      \"term\" : {\n" +
                        "        \"wit_first_name\" : \"mark\"\n" +
                        "      }\n" +
                        "    }, {\n" +
                        "      \"term\" : {\n" +
                        "        \"wit_last_name\" : \"matte\"\n" +
                        "      }\n" +
                        "    } ]\n" +
                        "  }\n" +
                        "}"
        );
    }

    @Test
    public void testCVSIX_2551() throws Exception {
        assertJson(
                "phrase_field:'c-note'",
                "{\n" +
                        "  \"match\" : {\n" +
                        "    \"phrase_field\" : {\n" +
                        "      \"query\" : \"c-note\",\n" +
                        "      \"type\" : \"phrase\"\n" +
                        "    }\n" +
                        "  }\n" +
                        "}"
        );
    }

    @Test
    public void testCVSIX_2551_PrefixWildcard() throws Exception {
        assertJson(
                "phrase_field:'c-note*'",
                "{\n" +
                        "  \"span_near\" : {\n" +
                        "    \"clauses\" : [ {\n" +
                        "      \"span_term\" : {\n" +
                        "        \"phrase_field\" : {\n" +
                        "          \"value\" : \"c\"\n" +
                        "        }\n" +
                        "      }\n" +
                        "    }, {\n" +
                        "      \"span_multi\" : {\n" +
                        "        \"match\" : {\n" +
                        "          \"prefix\" : {\n" +
                        "            \"phrase_field\" : \"note\"\n" +
                        "          }\n" +
                        "        }\n" +
                        "      }\n" +
                        "    } ],\n" +
                        "    \"slop\" : 0,\n" +
                        "    \"in_order\" : true\n" +
                        "  }\n" +
                        "}"
        );
    }

    @Test
    public void testCVSIX_2551_EmbeddedWildcard() throws Exception {
        assertJson(
                "phrase_field:'c-note*s'",
                "{\n" +
                        "  \"span_near\" : {\n" +
                        "    \"clauses\" : [ {\n" +
                        "      \"span_term\" : {\n" +
                        "        \"phrase_field\" : {\n" +
                        "          \"value\" : \"c\"\n" +
                        "        }\n" +
                        "      }\n" +
                        "    }, {\n" +
                        "      \"span_multi\" : {\n" +
                        "        \"match\" : {\n" +
                        "          \"wildcard\" : {\n" +
                        "            \"phrase_field\" : \"note*s\"\n" +
                        "          }\n" +
                        "        }\n" +
                        "      }\n" +
                        "    } ],\n" +
                        "    \"slop\" : 0,\n" +
                        "    \"in_order\" : true\n" +
                        "  }\n" +
                        "}"
        );
    }

    @Test
    public void testCVSIX_2551_Fuzzy() throws Exception {
        assertJson(
                "phrase_field:'c-note'~2",
                "{\n" +
                        "  \"span_near\" : {\n" +
                        "    \"clauses\" : [ {\n" +
                        "      \"span_term\" : {\n" +
                        "        \"phrase_field\" : {\n" +
                        "          \"value\" : \"c\"\n" +
                        "        }\n" +
                        "      }\n" +
                        "    }, {\n" +
                        "      \"span_multi\" : {\n" +
                        "        \"match\" : {\n" +
                        "          \"fuzzy\" : {\n" +
                        "            \"phrase_field\" : {\n" +
                        "              \"value\" : \"note\",\n" +
                        "              \"prefix_length\" : 2\n" +
                        "            }\n" +
                        "          }\n" +
                        "        }\n" +
                        "      }\n" +
                        "    } ],\n" +
                        "    \"slop\" : 0,\n" +
                        "    \"in_order\" : true\n" +
                        "  }\n" +
                        "}"
        );
    }

    @Test
    public void testReverseOfCVSIX_2551() throws Exception {
        assertJson(
                "exact_field:'c-note'",
                "{\n" +
                        "  \"term\" : {\n" +
                        "    \"exact_field\" : \"c-note\"\n" +
                        "  }\n" +
                        "}"
        );
    }

    @Test
    public void testCVSIX_2551_WithProximity() throws Exception {
        assertJson("phrase_field:('c-note' w/3 beer)",
                "{\n" +
                        "  \"span_near\" : {\n" +
                        "    \"clauses\" : [ {\n" +
                        "      \"span_near\" : {\n" +
                        "        \"clauses\" : [ {\n" +
                        "          \"span_term\" : {\n" +
                        "            \"phrase_field\" : {\n" +
                        "              \"value\" : \"c\"\n" +
                        "            }\n" +
                        "          }\n" +
                        "        }, {\n" +
                        "          \"span_term\" : {\n" +
                        "            \"phrase_field\" : {\n" +
                        "              \"value\" : \"note\"\n" +
                        "            }\n" +
                        "          }\n" +
                        "        } ],\n" +
                        "        \"slop\" : 0,\n" +
                        "        \"in_order\" : true\n" +
                        "      }\n" +
                        "    }, {\n" +
                        "      \"span_term\" : {\n" +
                        "        \"phrase_field\" : {\n" +
                        "          \"value\" : \"beer\"\n" +
                        "        }\n" +
                        "      }\n" +
                        "    } ],\n" +
                        "    \"slop\" : 3,\n" +
                        "    \"in_order\" : false\n" +
                        "  }\n" +
                        "}"
        );
    }

    @Test
    public void testCVSIX_2551_WithFuzzyProximity() throws Exception {
        assertJson("phrase_field:('c-note'~10 w/3 beer)",
                "{\n" +
                        "  \"span_near\" : {\n" +
                        "    \"clauses\" : [ {\n" +
                        "      \"span_near\" : {\n" +
                        "        \"clauses\" : [ {\n" +
                        "          \"span_term\" : {\n" +
                        "            \"phrase_field\" : {\n" +
                        "              \"value\" : \"c\"\n" +
                        "            }\n" +
                        "          }\n" +
                        "        }, {\n" +
                        "          \"span_multi\" : {\n" +
                        "            \"match\" : {\n" +
                        "              \"fuzzy\" : {\n" +
                        "                \"phrase_field\" : {\n" +
                        "                  \"value\" : \"note\",\n" +
                        "                  \"prefix_length\" : 10\n" +
                        "                }\n" +
                        "              }\n" +
                        "            }\n" +
                        "          }\n" +
                        "        } ],\n" +
                        "        \"slop\" : 0,\n" +
                        "        \"in_order\" : true\n" +
                        "      }\n" +
                        "    }, {\n" +
                        "      \"span_term\" : {\n" +
                        "        \"phrase_field\" : {\n" +
                        "          \"value\" : \"beer\"\n" +
                        "        }\n" +
                        "      }\n" +
                        "    } ],\n" +
                        "    \"slop\" : 3,\n" +
                        "    \"in_order\" : false\n" +
                        "  }\n" +
                        "}"
        );
    }

    @Test
    public void testCVSIX_2551_subjectsStarsSymbol002() throws Exception {
        assertJson("( phrase_field : \"Qwerty \\*FREE Samples\\*\" )",
                "{\n" +
                        "  \"match\" : {\n" +
                        "    \"phrase_field\" : {\n" +
                        "      \"query\" : \"Qwerty *FREE Samples*\",\n" +
                        "      \"type\" : \"phrase\"\n" +
                        "    }\n" +
                        "  }\n" +
                        "}"
        );
    }

    @Test
    public void testCVSIX_2577() throws Exception {
        assertJson("( phrase_field: \"cut-over\" OR phrase_field: \"get-prices\" )",
                "{\n" +
                        "  \"bool\" : {\n" +
                        "    \"should\" : [ {\n" +
                        "      \"match\" : {\n" +
                        "        \"phrase_field\" : {\n" +
                        "          \"query\" : \"cut-over\",\n" +
                        "          \"type\" : \"phrase\"\n" +
                        "        }\n" +
                        "      }\n" +
                        "    }, {\n" +
                        "      \"match\" : {\n" +
                        "        \"phrase_field\" : {\n" +
                        "          \"query\" : \"get-prices\",\n" +
                        "          \"type\" : \"phrase\"\n" +
                        "        }\n" +
                        "      }\n" +
                        "    } ]\n" +
                        "  }\n" +
                        "}"
        );
    }

    @Test
    public void testTermRollups() throws Exception {
        assertJson("id: 100 OR id: 200",
                "{\n" +
                        "  \"terms\" : {\n" +
                        "    \"id\" : [ 100, 200 ]\n" +
                        "  }\n" +
                        "}"
        );
    }

    @Test
    public void testCVSIX_2521() throws Exception {
        assertJson("id < 100 OR id < 100",
                "{\n" +
                        "  \"bool\" : {\n" +
                        "    \"should\" : [ {\n" +
                        "      \"range\" : {\n" +
                        "        \"id\" : {\n" +
                        "          \"from\" : null,\n" +
                        "          \"to\" : 100,\n" +
                        "          \"include_lower\" : true,\n" +
                        "          \"include_upper\" : false\n" +
                        "        }\n" +
                        "      }\n" +
                        "    }, {\n" +
                        "      \"range\" : {\n" +
                        "        \"id\" : {\n" +
                        "          \"from\" : null,\n" +
                        "          \"to\" : 100,\n" +
                        "          \"include_lower\" : true,\n" +
                        "          \"include_upper\" : false\n" +
                        "        }\n" +
                        "      }\n" +
                        "    } ]\n" +
                        "  }\n" +
                        "}"
        );
    }

    @Test
    public void testCVSIX_2578_AnyBareWildcard() throws Exception {
        assertJson("phrase_field:'V - A - C - A - T - I - O * N'",
                "{\n" +
                        "  \"span_near\" : {\n" +
                        "    \"clauses\" : [ {\n" +
                        "      \"span_term\" : {\n" +
                        "        \"phrase_field\" : {\n" +
                        "          \"value\" : \"v\"\n" +
                        "        }\n" +
                        "      }\n" +
                        "    }, {\n" +
                        "      \"span_term\" : {\n" +
                        "        \"phrase_field\" : {\n" +
                        "          \"value\" : \"a\"\n" +
                        "        }\n" +
                        "      }\n" +
                        "    }, {\n" +
                        "      \"span_term\" : {\n" +
                        "        \"phrase_field\" : {\n" +
                        "          \"value\" : \"c\"\n" +
                        "        }\n" +
                        "      }\n" +
                        "    }, {\n" +
                        "      \"span_term\" : {\n" +
                        "        \"phrase_field\" : {\n" +
                        "          \"value\" : \"a\"\n" +
                        "        }\n" +
                        "      }\n" +
                        "    }, {\n" +
                        "      \"span_term\" : {\n" +
                        "        \"phrase_field\" : {\n" +
                        "          \"value\" : \"t\"\n" +
                        "        }\n" +
                        "      }\n" +
                        "    }, {\n" +
                        "      \"span_term\" : {\n" +
                        "        \"phrase_field\" : {\n" +
                        "          \"value\" : \"i\"\n" +
                        "        }\n" +
                        "      }\n" +
                        "    }, {\n" +
                        "      \"span_term\" : {\n" +
                        "        \"phrase_field\" : {\n" +
                        "          \"value\" : \"o\"\n" +
                        "        }\n" +
                        "      }\n" +
                        "    }, {\n" +
                        "      \"span_multi\" : {\n" +
                        "        \"match\" : {\n" +
                        "          \"wildcard\" : {\n" +
                        "            \"phrase_field\" : \"*\"\n" +
                        "          }\n" +
                        "        }\n" +
                        "      }\n" +
                        "    }, {\n" +
                        "      \"span_term\" : {\n" +
                        "        \"phrase_field\" : {\n" +
                        "          \"value\" : \"n\"\n" +
                        "        }\n" +
                        "      }\n" +
                        "    } ],\n" +
                        "    \"slop\" : 0,\n" +
                        "    \"in_order\" : true\n" +
                        "  }\n" +
                        "}");
    }

    @Test
    public void testCVSIX_2578_SingleBareWildcard() throws Exception {
        assertJson("phrase_field:'V - A - C - A -?'",
                "{\n" +
                        "  \"span_near\" : {\n" +
                        "    \"clauses\" : [ {\n" +
                        "      \"span_term\" : {\n" +
                        "        \"phrase_field\" : {\n" +
                        "          \"value\" : \"v\"\n" +
                        "        }\n" +
                        "      }\n" +
                        "    }, {\n" +
                        "      \"span_term\" : {\n" +
                        "        \"phrase_field\" : {\n" +
                        "          \"value\" : \"a\"\n" +
                        "        }\n" +
                        "      }\n" +
                        "    }, {\n" +
                        "      \"span_term\" : {\n" +
                        "        \"phrase_field\" : {\n" +
                        "          \"value\" : \"c\"\n" +
                        "        }\n" +
                        "      }\n" +
                        "    }, {\n" +
                        "      \"span_term\" : {\n" +
                        "        \"phrase_field\" : {\n" +
                        "          \"value\" : \"a\"\n" +
                        "        }\n" +
                        "      }\n" +
                        "    }, {\n" +
                        "      \"span_multi\" : {\n" +
                        "        \"match\" : {\n" +
                        "          \"wildcard\" : {\n" +
                        "            \"phrase_field\" : \"?\"\n" +
                        "          }\n" +
                        "        }\n" +
                        "      }\n" +
                        "    } ],\n" +
                        "    \"slop\" : 0,\n" +
                        "    \"in_order\" : true\n" +
                        "  }\n" +
                        "}"
        );
    }

    @Test
    public void testCVSIX_2578_AnyWildcard() throws Exception {
        assertJson("phrase_field:'V - A - C - A - T - I - O* N'",
                "{\n" +
                        "  \"span_near\" : {\n" +
                        "    \"clauses\" : [ {\n" +
                        "      \"span_term\" : {\n" +
                        "        \"phrase_field\" : {\n" +
                        "          \"value\" : \"v\"\n" +
                        "        }\n" +
                        "      }\n" +
                        "    }, {\n" +
                        "      \"span_term\" : {\n" +
                        "        \"phrase_field\" : {\n" +
                        "          \"value\" : \"a\"\n" +
                        "        }\n" +
                        "      }\n" +
                        "    }, {\n" +
                        "      \"span_term\" : {\n" +
                        "        \"phrase_field\" : {\n" +
                        "          \"value\" : \"c\"\n" +
                        "        }\n" +
                        "      }\n" +
                        "    }, {\n" +
                        "      \"span_term\" : {\n" +
                        "        \"phrase_field\" : {\n" +
                        "          \"value\" : \"a\"\n" +
                        "        }\n" +
                        "      }\n" +
                        "    }, {\n" +
                        "      \"span_term\" : {\n" +
                        "        \"phrase_field\" : {\n" +
                        "          \"value\" : \"t\"\n" +
                        "        }\n" +
                        "      }\n" +
                        "    }, {\n" +
                        "      \"span_term\" : {\n" +
                        "        \"phrase_field\" : {\n" +
                        "          \"value\" : \"i\"\n" +
                        "        }\n" +
                        "      }\n" +
                        "    }, {\n" +
                        "      \"span_multi\" : {\n" +
                        "        \"match\" : {\n" +
                        "          \"prefix\" : {\n" +
                        "            \"phrase_field\" : \"o\"\n" +
                        "          }\n" +
                        "        }\n" +
                        "      }\n" +
                        "    }, {\n" +
                        "      \"span_term\" : {\n" +
                        "        \"phrase_field\" : {\n" +
                        "          \"value\" : \"n\"\n" +
                        "        }\n" +
                        "      }\n" +
                        "    } ],\n" +
                        "    \"slop\" : 0,\n" +
                        "    \"in_order\" : true\n" +
                        "  }\n" +
                        "}"
        );
    }

    @Test
    public void testCVSIX_2578_SingleWildcard() throws Exception {
        assertJson("phrase_field:'V - A - C - A - T - I?'",
                "{\n" +
                        "  \"span_near\" : {\n" +
                        "    \"clauses\" : [ {\n" +
                        "      \"span_term\" : {\n" +
                        "        \"phrase_field\" : {\n" +
                        "          \"value\" : \"v\"\n" +
                        "        }\n" +
                        "      }\n" +
                        "    }, {\n" +
                        "      \"span_term\" : {\n" +
                        "        \"phrase_field\" : {\n" +
                        "          \"value\" : \"a\"\n" +
                        "        }\n" +
                        "      }\n" +
                        "    }, {\n" +
                        "      \"span_term\" : {\n" +
                        "        \"phrase_field\" : {\n" +
                        "          \"value\" : \"c\"\n" +
                        "        }\n" +
                        "      }\n" +
                        "    }, {\n" +
                        "      \"span_term\" : {\n" +
                        "        \"phrase_field\" : {\n" +
                        "          \"value\" : \"a\"\n" +
                        "        }\n" +
                        "      }\n" +
                        "    }, {\n" +
                        "      \"span_term\" : {\n" +
                        "        \"phrase_field\" : {\n" +
                        "          \"value\" : \"t\"\n" +
                        "        }\n" +
                        "      }\n" +
                        "    }, {\n" +
                        "      \"span_multi\" : {\n" +
                        "        \"match\" : {\n" +
                        "          \"wildcard\" : {\n" +
                        "            \"phrase_field\" : \"i?\"\n" +
                        "          }\n" +
                        "        }\n" +
                        "      }\n" +
                        "    } ],\n" +
                        "    \"slop\" : 0,\n" +
                        "    \"in_order\" : true\n" +
                        "  }\n" +
                        "}"
        );
    }

    @Test
    public void test_subjectsFuzzyPhrase_001() throws Exception {
        assertJson("( phrase_field : \"choose prize your~2\"~!0 )",
                "{\n" +
                        "  \"span_near\" : {\n" +
                        "    \"clauses\" : [ {\n" +
                        "      \"span_term\" : {\n" +
                        "        \"phrase_field\" : {\n" +
                        "          \"value\" : \"choose\"\n" +
                        "        }\n" +
                        "      }\n" +
                        "    }, {\n" +
                        "      \"span_term\" : {\n" +
                        "        \"phrase_field\" : {\n" +
                        "          \"value\" : \"prize\"\n" +
                        "        }\n" +
                        "      }\n" +
                        "    }, {\n" +
                        "      \"span_multi\" : {\n" +
                        "        \"match\" : {\n" +
                        "          \"fuzzy\" : {\n" +
                        "            \"phrase_field\" : {\n" +
                        "              \"value\" : \"your\",\n" +
                        "              \"prefix_length\" : 2\n" +
                        "            }\n" +
                        "          }\n" +
                        "        }\n" +
                        "      }\n" +
                        "    } ],\n" +
                        "    \"slop\" : 0,\n" +
                        "    \"in_order\" : false\n" +
                        "  }\n" +
                        "}"
        );
    }

    @Test
    public void test_CVSIX_2579() throws Exception {
        assertJson("phrase_field:('4-13-01*' w/15 Weekend w/15 outage)",
                "{\n" +
                        "  \"span_near\" : {\n" +
                        "    \"clauses\" : [ {\n" +
                        "      \"span_near\" : {\n" +
                        "        \"clauses\" : [ {\n" +
                        "          \"span_term\" : {\n" +
                        "            \"phrase_field\" : {\n" +
                        "              \"value\" : \"4\"\n" +
                        "            }\n" +
                        "          }\n" +
                        "        }, {\n" +
                        "          \"span_term\" : {\n" +
                        "            \"phrase_field\" : {\n" +
                        "              \"value\" : \"13\"\n" +
                        "            }\n" +
                        "          }\n" +
                        "        }, {\n" +
                        "          \"span_multi\" : {\n" +
                        "            \"match\" : {\n" +
                        "              \"prefix\" : {\n" +
                        "                \"phrase_field\" : \"01\"\n" +
                        "              }\n" +
                        "            }\n" +
                        "          }\n" +
                        "        } ],\n" +
                        "        \"slop\" : 0,\n" +
                        "        \"in_order\" : true\n" +
                        "      }\n" +
                        "    }, {\n" +
                        "      \"span_near\" : {\n" +
                        "        \"clauses\" : [ {\n" +
                        "          \"span_term\" : {\n" +
                        "            \"phrase_field\" : {\n" +
                        "              \"value\" : \"weekend\"\n" +
                        "            }\n" +
                        "          }\n" +
                        "        }, {\n" +
                        "          \"span_term\" : {\n" +
                        "            \"phrase_field\" : {\n" +
                        "              \"value\" : \"outage\"\n" +
                        "            }\n" +
                        "          }\n" +
                        "        } ],\n" +
                        "        \"slop\" : 15,\n" +
                        "        \"in_order\" : false\n" +
                        "      }\n" +
                        "    } ],\n" +
                        "    \"slop\" : 15,\n" +
                        "    \"in_order\" : false\n" +
                        "  }\n" +
                        "}"
        );
    }

    @Test
    public void test_CVSIX_2591() throws Exception {
        assertJson("exact_field:\"2001-*\"",
                "{\n" +
                        "  \"prefix\" : {\n" +
                        "    \"exact_field\" : \"2001-\"\n" +
                        "  }\n" +
                        "}"
        );
    }

    @Test
    public void test_CVSIX_2835_prefix() throws Exception {
        assertJson("(exact_field = \"bob dol*\")",
                "{\n" +
                        "  \"prefix\" : {\n" +
                        "    \"exact_field\" : \"bob dol\"\n" +
                        "  }\n" +
                        "}"
        );
    }

    @Test
    public void test_CVSIX_2835_wildcard() throws Exception {
        assertJson("(exact_field = \"bob* dol*\")",
                "{\n" +
                        "  \"wildcard\" : {\n" +
                        "    \"exact_field\" : \"bob* dol*\"\n" +
                        "  }\n" +
                        "}"
        );
    }

    @Test
    public void test_CVSIX_2835_fuzzy() throws Exception {
        assertJson("(exact_field = \"bob dol~\")",
                "{\n" +
                        "  \"fuzzy\" : {\n" +
                        "    \"exact_field\" : {\n" +
                        "      \"value\" : \"bob dol\",\n" +
                        "      \"prefix_length\" : 3\n" +
                        "    }\n" +
                        "  }\n" +
                        "}"
        );
    }

    @Test
    public void test_CVSIX_2807() throws Exception {
        assertJson("(exact_field <> \"bob*\")",
                "{\n" +
                        "  \"bool\" : {\n" +
                        "    \"must_not\" : {\n" +
                        "      \"prefix\" : {\n" +
                        "        \"exact_field\" : \"bob\"\n" +
                        "      }\n" +
                        "    }\n" +
                        "  }\n" +
                        "}"
        );
    }

    @Test
    public void test_CVSIX_2807_phrase() throws Exception {
        assertJson("(phrase_field <> \"bob*\")",
                "{\n" +
                        "  \"bool\" : {\n" +
                        "    \"must_not\" : {\n" +
                        "      \"prefix\" : {\n" +
                        "        \"phrase_field\" : \"bob\"\n" +
                        "      }\n" +
                        "    }\n" +
                        "  }\n" +
                        "}"
        );
    }

    @Test
    public void testMoreLikeThis() throws Exception {
        assertJson("phrase_field:@'this is a test'",
                "{\n" +
                        "  \"mlt\" : {\n" +
                        "    \"fields\" : [ \"phrase_field\" ],\n" +
                        "    \"like\" : [ \"this is a test\" ],\n" +
                        "    \"max_query_terms\" : 80,\n" +
                        "    \"min_term_freq\" : 1,\n" +
                        "    \"min_word_length\" : 3,\n" +
                        "    \"stop_words\" : [ \"http\", \"span\", \"class\", \"flashtext\", \"let\", \"its\", \"may\", \"well\", \"got\", \"too\", \"them\", \"really\", \"new\", \"set\", \"please\", \"how\", \"our\", \"from\", \"sent\", \"subject\", \"sincerely\", \"thank\", \"thanks\", \"just\", \"get\", \"going\", \"were\", \"much\", \"can\", \"also\", \"she\", \"her\", \"him\", \"his\", \"has\", \"been\", \"ok\", \"still\", \"okay\", \"does\", \"did\", \"about\", \"yes\", \"you\", \"your\", \"when\", \"know\", \"have\", \"who\", \"what\", \"where\", \"sir\", \"page\", \"a\", \"an\", \"and\", \"are\", \"as\", \"at\", \"be\", \"but\", \"by\", \"for\", \"if\", \"in\", \"into\", \"is\", \"it\", \"no\", \"not\", \"of\", \"on\", \"or\", \"such\", \"that\", \"the\", \"their\", \"than\", \"then\", \"there\", \"these\", \"they\", \"this\", \"to\", \"was\", \"will\", \"with\" ]\n" +
                        "  }\n" +
                        "}"
        );
    }

    @Test
    public void testFuzzyLikeThis() throws Exception {
        assertJson("phrase_field:@~'this is a test'",
                "{\n" +
                        "  \"mlt\" : {\n" +
                        "    \"fields\" : [ \"phrase_field\" ],\n" +
                        "    \"like\" : [ \"this is a test\" ],\n" +
                        "    \"max_query_terms\" : 80\n" +
                        "  }\n" +
                        "}"
        );
    }

    @Test
    public void testScript() throws Exception {
        assertJson("$$ this.is.a.script[12] = 42; $$",
                "{\n" +
                        "  \"script\" : {\n" +
                        "    \"script\" : {\n" +
                        "      \"inline\" : \" this.is.a.script[12] = 42; \"\n" +
                        "    }\n" +
                        "  }\n" +
                        "}"
        );
    }

    @Test
    public void test_CVSIX_2682() throws Exception {
        assertJson("( phrase_field:(more w/10 \"food\\*\") )",
                "{\n" +
                        "  \"span_near\" : {\n" +
                        "    \"clauses\" : [ {\n" +
                        "      \"span_term\" : {\n" +
                        "        \"phrase_field\" : {\n" +
                        "          \"value\" : \"more\"\n" +
                        "        }\n" +
                        "      }\n" +
                        "    }, {\n" +
                        "      \"span_term\" : {\n" +
                        "        \"phrase_field\" : {\n" +
                        "          \"value\" : \"food*\"\n" +
                        "        }\n" +
                        "      }\n" +
                        "    } ],\n" +
                        "    \"slop\" : 10,\n" +
                        "    \"in_order\" : false\n" +
                        "  }\n" +
                        "}"
        );
    }

    @Test
    public void test_CVSIX_2579_WithQuotes() throws Exception {
        assertJson("phrase_field:(\"4-13-01*\" w/15 Weekend w/15 outage)",
                "{\n" +
                        "  \"span_near\" : {\n" +
                        "    \"clauses\" : [ {\n" +
                        "      \"span_near\" : {\n" +
                        "        \"clauses\" : [ {\n" +
                        "          \"span_term\" : {\n" +
                        "            \"phrase_field\" : {\n" +
                        "              \"value\" : \"4\"\n" +
                        "            }\n" +
                        "          }\n" +
                        "        }, {\n" +
                        "          \"span_term\" : {\n" +
                        "            \"phrase_field\" : {\n" +
                        "              \"value\" : \"13\"\n" +
                        "            }\n" +
                        "          }\n" +
                        "        }, {\n" +
                        "          \"span_multi\" : {\n" +
                        "            \"match\" : {\n" +
                        "              \"prefix\" : {\n" +
                        "                \"phrase_field\" : \"01\"\n" +
                        "              }\n" +
                        "            }\n" +
                        "          }\n" +
                        "        } ],\n" +
                        "        \"slop\" : 0,\n" +
                        "        \"in_order\" : true\n" +
                        "      }\n" +
                        "    }, {\n" +
                        "      \"span_near\" : {\n" +
                        "        \"clauses\" : [ {\n" +
                        "          \"span_term\" : {\n" +
                        "            \"phrase_field\" : {\n" +
                        "              \"value\" : \"weekend\"\n" +
                        "            }\n" +
                        "          }\n" +
                        "        }, {\n" +
                        "          \"span_term\" : {\n" +
                        "            \"phrase_field\" : {\n" +
                        "              \"value\" : \"outage\"\n" +
                        "            }\n" +
                        "          }\n" +
                        "        } ],\n" +
                        "        \"slop\" : 15,\n" +
                        "        \"in_order\" : false\n" +
                        "      }\n" +
                        "    } ],\n" +
                        "    \"slop\" : 15,\n" +
                        "    \"in_order\" : false\n" +
                        "  }\n" +
                        "}"
        );
    }

    @Test
    public void test_MergeLiterals_AND() throws Exception {
        assertJson("exact_field:(one & two & three)",
                "{\n" +
                        "  \"bool\" : {\n" +
                        "    \"must\" : [ {\n" +
                        "      \"term\" : {\n" +
                        "        \"exact_field\" : \"one\"\n" +
                        "      }\n" +
                        "    }, {\n" +
                        "      \"term\" : {\n" +
                        "        \"exact_field\" : \"two\"\n" +
                        "      }\n" +
                        "    }, {\n" +
                        "      \"term\" : {\n" +
                        "        \"exact_field\" : \"three\"\n" +
                        "      }\n" +
                        "    } ]\n" +
                        "  }\n" +
                        "}"
        );
    }

    @Test
    public void test_MergeLiterals_AND_NE() throws Exception {
        assertJson("exact_field<>(one & two & three)",
                "{\n" +
                        "  \"bool\" : {\n" +
                        "    \"must\" : [ {\n" +
                        "      \"bool\" : {\n" +
                        "        \"must_not\" : {\n" +
                        "          \"term\" : {\n" +
                        "            \"exact_field\" : \"one\"\n" +
                        "          }\n" +
                        "        }\n" +
                        "      }\n" +
                        "    }, {\n" +
                        "      \"bool\" : {\n" +
                        "        \"must_not\" : {\n" +
                        "          \"term\" : {\n" +
                        "            \"exact_field\" : \"two\"\n" +
                        "          }\n" +
                        "        }\n" +
                        "      }\n" +
                        "    }, {\n" +
                        "      \"bool\" : {\n" +
                        "        \"must_not\" : {\n" +
                        "          \"term\" : {\n" +
                        "            \"exact_field\" : \"three\"\n" +
                        "          }\n" +
                        "        }\n" +
                        "      }\n" +
                        "    } ]\n" +
                        "  }\n" +
                        "}"
        );
    }

    @Test
    public void test_MergeLiterals_OR_NE() throws Exception {
        assertJson("exact_field<>(one , two , three)",
                "{\n" +
                        "  \"bool\" : {\n" +
                        "    \"should\" : [ {\n" +
                        "      \"bool\" : {\n" +
                        "        \"must_not\" : {\n" +
                        "          \"term\" : {\n" +
                        "            \"exact_field\" : \"one\"\n" +
                        "          }\n" +
                        "        }\n" +
                        "      }\n" +
                        "    }, {\n" +
                        "      \"bool\" : {\n" +
                        "        \"must_not\" : {\n" +
                        "          \"term\" : {\n" +
                        "            \"exact_field\" : \"two\"\n" +
                        "          }\n" +
                        "        }\n" +
                        "      }\n" +
                        "    }, {\n" +
                        "      \"bool\" : {\n" +
                        "        \"must_not\" : {\n" +
                        "          \"term\" : {\n" +
                        "            \"exact_field\" : \"three\"\n" +
                        "          }\n" +
                        "        }\n" +
                        "      }\n" +
                        "    } ]\n" +
                        "  }\n" +
                        "}"
        );
    }

    @Test
    public void test_MergeLiterals_OR() throws Exception {
        assertJson("exact_field:(one , two , three)",
                "{\n" +
                        "  \"terms\" : {\n" +
                        "    \"exact_field\" : [ \"one\", \"two\", \"three\" ]\n" +
                        "  }\n" +
                        "}"
        );
    }

    @Test
    public void test_MergeLiterals_AND_WithArrays() throws Exception {
        assertJson("exact_field:(one & two & three & [four,five,six])",
                "{\n" +
                        "  \"bool\" : {\n" +
                        "    \"must\" : [ {\n" +
                        "      \"bool\" : {\n" +
                        "        \"must\" : [ {\n" +
                        "          \"term\" : {\n" +
                        "            \"exact_field\" : \"one\"\n" +
                        "          }\n" +
                        "        }, {\n" +
                        "          \"term\" : {\n" +
                        "            \"exact_field\" : \"two\"\n" +
                        "          }\n" +
                        "        }, {\n" +
                        "          \"term\" : {\n" +
                        "            \"exact_field\" : \"three\"\n" +
                        "          }\n" +
                        "        } ]\n" +
                        "      }\n" +
                        "    }, {\n" +
                        "      \"terms\" : {\n" +
                        "        \"exact_field\" : [ \"four\", \"five\", \"six\" ]\n" +
                        "      }\n" +
                        "    } ]\n" +
                        "  }\n" +
                        "}"
        );
    }

    @Test
    public void test_MergeLiterals_OR_WithArrays() throws Exception {
        assertJson("exact_field:(one , two , three , [four,five,six])",
                "{\n" +
                        "  \"terms\" : {\n" +
                        "    \"exact_field\" : [ \"one\", \"two\", \"three\", \"four\", \"five\", \"six\" ]\n" +
                        "  }\n" +
                        "}"
        );
    }

    @Test
    public void test_MergeLiterals_AND_OR_WithArrays() throws Exception {
        assertJson("exact_field:(one , two , three , [four,five,six] & one & two & three & [four, five, six])",
                "{\n" +
                        "  \"bool\" : {\n" +
                        "    \"should\" : [ {\n" +
                        "      \"terms\" : {\n" +
                        "        \"exact_field\" : [ \"one\", \"two\", \"three\" ]\n" +
                        "      }\n" +
                        "    }, {\n" +
                        "      \"bool\" : {\n" +
                        "        \"must\" : [ {\n" +
                        "          \"terms\" : {\n" +
                        "            \"exact_field\" : [ \"four\", \"five\", \"six\", \"four\", \"five\", \"six\" ]\n" +
                        "          }\n" +
                        "        }, {\n" +
                        "          \"bool\" : {\n" +
                        "            \"must\" : [ {\n" +
                        "              \"term\" : {\n" +
                        "                \"exact_field\" : \"one\"\n" +
                        "              }\n" +
                        "            }, {\n" +
                        "              \"term\" : {\n" +
                        "                \"exact_field\" : \"two\"\n" +
                        "              }\n" +
                        "            }, {\n" +
                        "              \"term\" : {\n" +
                        "                \"exact_field\" : \"three\"\n" +
                        "              }\n" +
                        "            } ]\n" +
                        "          }\n" +
                        "        } ]\n" +
                        "      }\n" +
                        "    } ]\n" +
                        "  }\n" +
                        "}"
        );
    }

    @Test
    public void test_CVSIX_2941_DoesntWork() throws Exception {
        assertJson("( ( ( review_data_ben.coding.responsiveness = Responsive OR review_data_ben.coding.responsiveness = \"Potentially Responsive\" OR review_data_ben.coding.responsiveness = \"Not Responsive\" OR review_data_ben.coding.responsiveness = Unreviewable ) AND review_data_ben.review_data_id = 67115 ) )",
                "{\n" +
                        "  \"bool\" : {\n" +
                        "    \"must\" : [ {\n" +
                        "      \"nested\" : {\n" +
                        "        \"query\" : {\n" +
                        "          \"terms\" : {\n" +
                        "            \"review_data_ben.coding.responsiveness\" : [ \"responsive\", \"potentially responsive\", \"not responsive\", \"unreviewable\" ]\n" +
                        "          }\n" +
                        "        },\n" +
                        "        \"path\" : \"review_data_ben\"\n" +
                        "      }\n" +
                        "    }, {\n" +
                        "      \"nested\" : {\n" +
                        "        \"query\" : {\n" +
                        "          \"term\" : {\n" +
                        "            \"review_data_ben.review_data_id\" : 67115\n" +
                        "          }\n" +
                        "        },\n" +
                        "        \"path\" : \"review_data_ben\"\n" +
                        "      }\n" +
                        "    } ]\n" +
                        "  }\n" +
                        "}"
        );
    }

    @Test
    public void test_CVSIX_2941_DoesWork() throws Exception {
        assertJson("( (review_data_ben.review_data_id = 67115 WITH ( review_data_ben.coding.responsiveness = Responsive OR review_data_ben.coding.responsiveness = \"Potentially Responsive\" OR review_data_ben.coding.responsiveness = \"Not Responsive\" OR review_data_ben.coding.responsiveness = Unreviewable  ) ) )",
                "{\n" +
                        "  \"nested\" : {\n" +
                        "    \"query\" : {\n" +
                        "      \"bool\" : {\n" +
                        "        \"must\" : [ {\n" +
                        "          \"term\" : {\n" +
                        "            \"review_data_ben.review_data_id\" : 67115\n" +
                        "          }\n" +
                        "        }, {\n" +
                        "          \"terms\" : {\n" +
                        "            \"review_data_ben.coding.responsiveness\" : [ \"responsive\", \"potentially responsive\", \"not responsive\", \"unreviewable\" ]\n" +
                        "          }\n" +
                        "        } ]\n" +
                        "      }\n" +
                        "    },\n" +
                        "    \"path\" : \"review_data_ben\"\n" +
                        "  }\n" +
                        "}"
        );
    }

    @Test
    public void test_CVSIX_2941_NestedGroupRollupWithNonNestedFields_AND() throws Exception {
        assertJson("(review_data.subject:(first wine cheese food foo bar) and field:drink and review_data.subject:wine and review_data.subject:last and field:food) ",
                "{\n" +
                        "  \"bool\" : {\n" +
                        "    \"must\" : [ {\n" +
                        "      \"bool\" : {\n" +
                        "        \"must\" : [ {\n" +
                        "          \"term\" : {\n" +
                        "            \"field\" : \"drink\"\n" +
                        "          }\n" +
                        "        }, {\n" +
                        "          \"term\" : {\n" +
                        "            \"field\" : \"food\"\n" +
                        "          }\n" +
                        "        } ]\n" +
                        "      }\n" +
                        "    }, {\n" +
                        "      \"nested\" : {\n" +
                        "        \"query\" : {\n" +
                        "          \"term\" : {\n" +
                        "            \"review_data.subject\" : \"wine\"\n" +
                        "          }\n" +
                        "        },\n" +
                        "        \"path\" : \"review_data\"\n" +
                        "      }\n" +
                        "    }, {\n" +
                        "      \"nested\" : {\n" +
                        "        \"query\" : {\n" +
                        "          \"term\" : {\n" +
                        "            \"review_data.subject\" : \"last\"\n" +
                        "          }\n" +
                        "        },\n" +
                        "        \"path\" : \"review_data\"\n" +
                        "      }\n" +
                        "    }, {\n" +
                        "      \"nested\" : {\n" +
                        "        \"query\" : {\n" +
                        "          \"term\" : {\n" +
                        "            \"review_data.subject\" : \"first\"\n" +
                        "          }\n" +
                        "        },\n" +
                        "        \"path\" : \"review_data\"\n" +
                        "      }\n" +
                        "    }, {\n" +
                        "      \"nested\" : {\n" +
                        "        \"query\" : {\n" +
                        "          \"term\" : {\n" +
                        "            \"review_data.subject\" : \"wine\"\n" +
                        "          }\n" +
                        "        },\n" +
                        "        \"path\" : \"review_data\"\n" +
                        "      }\n" +
                        "    }, {\n" +
                        "      \"nested\" : {\n" +
                        "        \"query\" : {\n" +
                        "          \"term\" : {\n" +
                        "            \"review_data.subject\" : \"cheese\"\n" +
                        "          }\n" +
                        "        },\n" +
                        "        \"path\" : \"review_data\"\n" +
                        "      }\n" +
                        "    }, {\n" +
                        "      \"nested\" : {\n" +
                        "        \"query\" : {\n" +
                        "          \"term\" : {\n" +
                        "            \"review_data.subject\" : \"food\"\n" +
                        "          }\n" +
                        "        },\n" +
                        "        \"path\" : \"review_data\"\n" +
                        "      }\n" +
                        "    }, {\n" +
                        "      \"nested\" : {\n" +
                        "        \"query\" : {\n" +
                        "          \"term\" : {\n" +
                        "            \"review_data.subject\" : \"foo\"\n" +
                        "          }\n" +
                        "        },\n" +
                        "        \"path\" : \"review_data\"\n" +
                        "      }\n" +
                        "    }, {\n" +
                        "      \"nested\" : {\n" +
                        "        \"query\" : {\n" +
                        "          \"term\" : {\n" +
                        "            \"review_data.subject\" : \"bar\"\n" +
                        "          }\n" +
                        "        },\n" +
                        "        \"path\" : \"review_data\"\n" +
                        "      }\n" +
                        "    } ]\n" +
                        "  }\n" +
                        "}"
        );
    }

    @Test
    public void test_CVSIX_2941_NestedGroupRollupWithNonNestedFields_OR() throws Exception {
        assertJson("(review_data.subject:(first, wine, cheese, food, foo, bar) or field:food and review_data.subject:wine or review_data.subject:last) or field:drink ",
                "{\n" +
                        "  \"bool\" : {\n" +
                        "    \"should\" : [ {\n" +
                        "      \"term\" : {\n" +
                        "        \"field\" : \"drink\"\n" +
                        "      }\n" +
                        "    }, {\n" +
                        "      \"bool\" : {\n" +
                        "        \"must\" : [ {\n" +
                        "          \"term\" : {\n" +
                        "            \"field\" : \"food\"\n" +
                        "          }\n" +
                        "        }, {\n" +
                        "          \"nested\" : {\n" +
                        "            \"query\" : {\n" +
                        "              \"term\" : {\n" +
                        "                \"review_data.subject\" : \"wine\"\n" +
                        "              }\n" +
                        "            },\n" +
                        "            \"path\" : \"review_data\"\n" +
                        "          }\n" +
                        "        } ]\n" +
                        "      }\n" +
                        "    }, {\n" +
                        "      \"nested\" : {\n" +
                        "        \"query\" : {\n" +
                        "          \"terms\" : {\n" +
                        "            \"review_data.subject\" : [ \"last\", \"first\", \"wine\", \"cheese\", \"food\", \"foo\", \"bar\" ]\n" +
                        "          }\n" +
                        "        },\n" +
                        "        \"path\" : \"review_data\"\n" +
                        "      }\n" +
                        "    } ]\n" +
                        "  }\n" +
                        "}"
        );
    }

    @Test
    public void test_CVSIX_2941_NestedGroupRollupWithNonNestedFields_BOTH() throws Exception {
        assertJson("(review_data.subject:(first wine cheese food foo bar) and review_data.subject:wine and review_data.subject:last and field:food) (review_data.subject:(first, wine, cheese, food, foo, bar) or review_data.subject:wine or review_data.subject:last)",
                "{\n" +
                        "  \"bool\" : {\n" +
                        "    \"must\" : [ {\n" +
                        "      \"nested\" : {\n" +
                        "        \"query\" : {\n" +
                        "          \"terms\" : {\n" +
                        "            \"review_data.subject\" : [ \"wine\", \"last\", \"first\", \"wine\", \"cheese\", \"food\", \"foo\", \"bar\" ]\n" +
                        "          }\n" +
                        "        },\n" +
                        "        \"path\" : \"review_data\"\n" +
                        "      }\n" +
                        "    }, {\n" +
                        "      \"nested\" : {\n" +
                        "        \"query\" : {\n" +
                        "          \"term\" : {\n" +
                        "            \"review_data.subject\" : \"wine\"\n" +
                        "          }\n" +
                        "        },\n" +
                        "        \"path\" : \"review_data\"\n" +
                        "      }\n" +
                        "    }, {\n" +
                        "      \"nested\" : {\n" +
                        "        \"query\" : {\n" +
                        "          \"term\" : {\n" +
                        "            \"review_data.subject\" : \"last\"\n" +
                        "          }\n" +
                        "        },\n" +
                        "        \"path\" : \"review_data\"\n" +
                        "      }\n" +
                        "    }, {\n" +
                        "      \"term\" : {\n" +
                        "        \"field\" : \"food\"\n" +
                        "      }\n" +
                        "    }, {\n" +
                        "      \"nested\" : {\n" +
                        "        \"query\" : {\n" +
                        "          \"term\" : {\n" +
                        "            \"review_data.subject\" : \"first\"\n" +
                        "          }\n" +
                        "        },\n" +
                        "        \"path\" : \"review_data\"\n" +
                        "      }\n" +
                        "    }, {\n" +
                        "      \"nested\" : {\n" +
                        "        \"query\" : {\n" +
                        "          \"term\" : {\n" +
                        "            \"review_data.subject\" : \"wine\"\n" +
                        "          }\n" +
                        "        },\n" +
                        "        \"path\" : \"review_data\"\n" +
                        "      }\n" +
                        "    }, {\n" +
                        "      \"nested\" : {\n" +
                        "        \"query\" : {\n" +
                        "          \"term\" : {\n" +
                        "            \"review_data.subject\" : \"cheese\"\n" +
                        "          }\n" +
                        "        },\n" +
                        "        \"path\" : \"review_data\"\n" +
                        "      }\n" +
                        "    }, {\n" +
                        "      \"nested\" : {\n" +
                        "        \"query\" : {\n" +
                        "          \"term\" : {\n" +
                        "            \"review_data.subject\" : \"food\"\n" +
                        "          }\n" +
                        "        },\n" +
                        "        \"path\" : \"review_data\"\n" +
                        "      }\n" +
                        "    }, {\n" +
                        "      \"nested\" : {\n" +
                        "        \"query\" : {\n" +
                        "          \"term\" : {\n" +
                        "            \"review_data.subject\" : \"foo\"\n" +
                        "          }\n" +
                        "        },\n" +
                        "        \"path\" : \"review_data\"\n" +
                        "      }\n" +
                        "    }, {\n" +
                        "      \"nested\" : {\n" +
                        "        \"query\" : {\n" +
                        "          \"term\" : {\n" +
                        "            \"review_data.subject\" : \"bar\"\n" +
                        "          }\n" +
                        "        },\n" +
                        "        \"path\" : \"review_data\"\n" +
                        "      }\n" +
                        "    } ]\n" +
                        "  }\n" +
                        "}"
        );
    }

    @Test
    public void test_CVSIX_2941_NestedGroupRollup() throws Exception {
        assertJson("beer and ( ( ((review_data.owner_username=E_RIDGE AND review_data.status_name:[\"REVIEW_UPDATED\",\"REVIEW_CHECKED_OUT\"]) OR (review_data.status_name:REVIEW_READY)) AND review_data.project_id = 1040 ) ) ",
                "{\n" +
                        "  \"bool\" : {\n" +
                        "    \"must\" : [ {\n" +
                        "      \"bool\" : {\n" +
                        "        \"should\" : [ {\n" +
                        "          \"term\" : {\n" +
                        "            \"fulltext_field\" : \"beer\"\n" +
                        "          }\n" +
                        "        }, {\n" +
                        "          \"term\" : {\n" +
                        "            \"_all\" : \"beer\"\n" +
                        "          }\n" +
                        "        } ]\n" +
                        "      }\n" +
                        "    }, {\n" +
                        "      \"bool\" : {\n" +
                        "        \"should\" : [ {\n" +
                        "          \"bool\" : {\n" +
                        "            \"must\" : [ {\n" +
                        "              \"nested\" : {\n" +
                        "                \"query\" : {\n" +
                        "                  \"term\" : {\n" +
                        "                    \"review_data.owner_username\" : \"e_ridge\"\n" +
                        "                  }\n" +
                        "                },\n" +
                        "                \"path\" : \"review_data\"\n" +
                        "              }\n" +
                        "            }, {\n" +
                        "              \"nested\" : {\n" +
                        "                \"query\" : {\n" +
                        "                  \"terms\" : {\n" +
                        "                    \"review_data.status_name\" : [ \"review_updated\", \"review_checked_out\" ]\n" +
                        "                  }\n" +
                        "                },\n" +
                        "                \"path\" : \"review_data\"\n" +
                        "              }\n" +
                        "            } ]\n" +
                        "          }\n" +
                        "        }, {\n" +
                        "          \"nested\" : {\n" +
                        "            \"query\" : {\n" +
                        "              \"term\" : {\n" +
                        "                \"review_data.status_name\" : \"review_ready\"\n" +
                        "              }\n" +
                        "            },\n" +
                        "            \"path\" : \"review_data\"\n" +
                        "          }\n" +
                        "        } ]\n" +
                        "      }\n" +
                        "    }, {\n" +
                        "      \"nested\" : {\n" +
                        "        \"query\" : {\n" +
                        "          \"term\" : {\n" +
                        "            \"review_data.project_id\" : 1040\n" +
                        "          }\n" +
                        "        },\n" +
                        "        \"path\" : \"review_data\"\n" +
                        "      }\n" +
                        "    } ]\n" +
                        "  }\n" +
                        "}"
        );
    }

    @Test
    public void test_CVSIX_2941_NestedGroupRollupInChild() throws Exception {
        assertJson("(( ( ((review_data.owner_username=E_RIDGE WITH review_data.status_name:[\"REVIEW_UPDATED\",\"REVIEW_CHECKED_OUT\"]) OR (review_data.status_name:REVIEW_READY)) WITH review_data.project_id = 1040 ) ) )",
                "{\n" +
                        "  \"nested\" : {\n" +
                        "    \"query\" : {\n" +
                        "      \"bool\" : {\n" +
                        "        \"must\" : [ {\n" +
                        "          \"bool\" : {\n" +
                        "            \"should\" : [ {\n" +
                        "              \"bool\" : {\n" +
                        "                \"must\" : [ {\n" +
                        "                  \"term\" : {\n" +
                        "                    \"review_data.owner_username\" : \"e_ridge\"\n" +
                        "                  }\n" +
                        "                }, {\n" +
                        "                  \"terms\" : {\n" +
                        "                    \"review_data.status_name\" : [ \"review_updated\", \"review_checked_out\" ]\n" +
                        "                  }\n" +
                        "                } ]\n" +
                        "              }\n" +
                        "            }, {\n" +
                        "              \"term\" : {\n" +
                        "                \"review_data.status_name\" : \"review_ready\"\n" +
                        "              }\n" +
                        "            } ]\n" +
                        "          }\n" +
                        "        }, {\n" +
                        "          \"term\" : {\n" +
                        "            \"review_data.project_id\" : 1040\n" +
                        "          }\n" +
                        "        } ]\n" +
                        "      }\n" +
                        "    },\n" +
                        "    \"path\" : \"review_data\"\n" +
                        "  }\n" +
                        "}"
        );
    }

    @Test
    public void test_CVSIX_2941_Aggregate() throws Exception {
        assertJson("#tally(review_data_ridge.coding.responsiveness, \"^.*\", 5000, \"term\") #options(id=<table.index>ft_id, id=<table.index>vol_id, id=<table.index>other_id) ((((_xmin = 6249019 AND _cmin < 0 AND (_xmax = 0 OR (_xmax = 6249019 AND _cmax >= 0))) OR (_xmin_is_committed = true AND (_xmax = 0 OR (_xmax = 6249019 AND _cmax >= 0) OR (_xmax <> 6249019 AND _xmax_is_committed = false)))))) AND ((review_data_ridge.review_set_name:\"test\"))",
                "{\n" +
                        "  \"bool\" : {\n" +
                        "    \"must\" : [ {\n" +
                        "      \"bool\" : {\n" +
                        "        \"should\" : [ {\n" +
                        "          \"bool\" : {\n" +
                        "            \"must\" : [ {\n" +
                        "              \"term\" : {\n" +
                        "                \"_xmin\" : 6249019\n" +
                        "              }\n" +
                        "            }, {\n" +
                        "              \"range\" : {\n" +
                        "                \"_cmin\" : {\n" +
                        "                  \"from\" : null,\n" +
                        "                  \"to\" : 0,\n" +
                        "                  \"include_lower\" : true,\n" +
                        "                  \"include_upper\" : false\n" +
                        "                }\n" +
                        "              }\n" +
                        "            }, {\n" +
                        "              \"bool\" : {\n" +
                        "                \"should\" : [ {\n" +
                        "                  \"term\" : {\n" +
                        "                    \"_xmax\" : 0\n" +
                        "                  }\n" +
                        "                }, {\n" +
                        "                  \"bool\" : {\n" +
                        "                    \"must\" : [ {\n" +
                        "                      \"term\" : {\n" +
                        "                        \"_xmax\" : 6249019\n" +
                        "                      }\n" +
                        "                    }, {\n" +
                        "                      \"range\" : {\n" +
                        "                        \"_cmax\" : {\n" +
                        "                          \"from\" : 0,\n" +
                        "                          \"to\" : null,\n" +
                        "                          \"include_lower\" : true,\n" +
                        "                          \"include_upper\" : true\n" +
                        "                        }\n" +
                        "                      }\n" +
                        "                    } ]\n" +
                        "                  }\n" +
                        "                } ]\n" +
                        "              }\n" +
                        "            } ]\n" +
                        "          }\n" +
                        "        }, {\n" +
                        "          \"bool\" : {\n" +
                        "            \"must\" : [ {\n" +
                        "              \"term\" : {\n" +
                        "                \"_xmin_is_committed\" : true\n" +
                        "              }\n" +
                        "            }, {\n" +
                        "              \"bool\" : {\n" +
                        "                \"should\" : [ {\n" +
                        "                  \"term\" : {\n" +
                        "                    \"_xmax\" : 0\n" +
                        "                  }\n" +
                        "                }, {\n" +
                        "                  \"bool\" : {\n" +
                        "                    \"must\" : [ {\n" +
                        "                      \"term\" : {\n" +
                        "                        \"_xmax\" : 6249019\n" +
                        "                      }\n" +
                        "                    }, {\n" +
                        "                      \"range\" : {\n" +
                        "                        \"_cmax\" : {\n" +
                        "                          \"from\" : 0,\n" +
                        "                          \"to\" : null,\n" +
                        "                          \"include_lower\" : true,\n" +
                        "                          \"include_upper\" : true\n" +
                        "                        }\n" +
                        "                      }\n" +
                        "                    } ]\n" +
                        "                  }\n" +
                        "                }, {\n" +
                        "                  \"bool\" : {\n" +
                        "                    \"must\" : [ {\n" +
                        "                      \"bool\" : {\n" +
                        "                        \"must_not\" : {\n" +
                        "                          \"term\" : {\n" +
                        "                            \"_xmax\" : 6249019\n" +
                        "                          }\n" +
                        "                        }\n" +
                        "                      }\n" +
                        "                    }, {\n" +
                        "                      \"term\" : {\n" +
                        "                        \"_xmax_is_committed\" : false\n" +
                        "                      }\n" +
                        "                    } ]\n" +
                        "                  }\n" +
                        "                } ]\n" +
                        "              }\n" +
                        "            } ]\n" +
                        "          }\n" +
                        "        } ]\n" +
                        "      }\n" +
                        "    }, {\n" +
                        "      \"nested\" : {\n" +
                        "        \"query\" : {\n" +
                        "          \"term\" : {\n" +
                        "            \"review_data_ridge.review_set_name\" : \"test\"\n" +
                        "          }\n" +
                        "        },\n" +
                        "        \"path\" : \"review_data_ridge\"\n" +
                        "      }\n" +
                        "    } ]\n" +
                        "  }\n" +
                        "}"
        );
    }

    @Test
    public void test_RegexWord() throws Exception {
        assertJson("phrase_field:~'\\d{2}'",
                "{\n" +
                        "  \"regexp\" : {\n" +
                        "    \"phrase_field\" : {\n" +
                        "      \"value\" : \"\\\\d{2}\",\n" +
                        "      \"flags_value\" : 65535\n" +
                        "    }\n" +
                        "  }\n" +
                        "}"
        );
    }

    @Test
    public void test_RegexPhrase() throws Exception {
        assertJson("phrase_field:~'\\d{2} \\d{3}'",
                "{\n" +
                        "  \"regexp\" : {\n" +
                        "    \"phrase_field\" : {\n" +
                        "      \"value\" : \"\\\\d{2} \\\\d{3}\",\n" +
                        "      \"flags_value\" : 65535\n" +
                        "    }\n" +
                        "  }\n" +
                        "}"
        );
    }

    @Test
    public void test_PhraseFieldRegexEndingInWildcard() throws Exception {
        assertJson("phrase_field:~'^.*'",
                "{\n" +
                        "  \"regexp\" : {\n" +
                        "    \"phrase_field\" : {\n" +
                        "      \"value\" : \"^.*\",\n" +
                        "      \"flags_value\" : 65535\n" +
                        "    }\n" +
                        "  }\n" +
                        "}"
        );
    }

    @Test
    public void test_ExactFieldRegexEndingInWildcard() throws Exception {
        assertJson("exact_field:~'^.*'",
                "{\n" +
                        "  \"regexp\" : {\n" +
                        "    \"exact_field\" : {\n" +
                        "      \"value\" : \"^.*\",\n" +
                        "      \"flags_value\" : 65535\n" +
                        "    }\n" +
                        "  }\n" +
                        "}"
        );
    }

    @Test
    public void test_RegexProximity() throws Exception {
        assertJson("phrase_field:~ ('[0-9]{2}' w/3 '[0-9]{3}')",
                "{\n" +
                        "  \"span_near\" : {\n" +
                        "    \"clauses\" : [ {\n" +
                        "      \"span_multi\" : {\n" +
                        "        \"match\" : {\n" +
                        "          \"regexp\" : {\n" +
                        "            \"phrase_field\" : {\n" +
                        "              \"value\" : \"[0-9]{2}\",\n" +
                        "              \"flags_value\" : 65535\n" +
                        "            }\n" +
                        "          }\n" +
                        "        }\n" +
                        "      }\n" +
                        "    }, {\n" +
                        "      \"span_multi\" : {\n" +
                        "        \"match\" : {\n" +
                        "          \"regexp\" : {\n" +
                        "            \"phrase_field\" : {\n" +
                        "              \"value\" : \"[0-9]{3}\",\n" +
                        "              \"flags_value\" : 65535\n" +
                        "            }\n" +
                        "          }\n" +
                        "        }\n" +
                        "      }\n" +
                        "    } ],\n" +
                        "    \"slop\" : 3,\n" +
                        "    \"in_order\" : false\n" +
                        "  }\n" +
                        "}"
        );
    }

    @Test
    public void test_CVSIX_2755() throws Exception {
        assertJson("exact_field = \"CRAZY W/5 PEOPLE W/15 FOREVER W/25 (\\\"EYE UP\\\")\"",
                "{\n" +
                        "  \"term\" : {\n" +
                        "    \"exact_field\" : \"crazy w/5 people w/15 forever w/25 (\\\"eye up\\\")\"\n" +
                        "  }\n" +
                        "}"
        );
    }

    @Test
    public void test_CVSIX_2755_WithSingleQuotes() throws Exception {
        assertJson("exact_field = 'CRAZY W/5 PEOPLE W/15 FOREVER W/25 (\"EYE UP\")'",
                "{\n" +
                        "  \"term\" : {\n" +
                        "    \"exact_field\" : \"crazy w/5 people w/15 forever w/25 (\\\"eye up\\\")\"\n" +
                        "  }\n" +
                        "}"
        );
    }

    @Test
    public void test_CVSIX_2770_exact() throws Exception {
        assertJson("exact_field = \"\\\"NOTES:KARO\\?\\?\\?\\?\\?\\?\\?\"  ",
                "{\n" +
                        "  \"term\" : {\n" +
                        "    \"exact_field\" : \"\\\"notes:karo???????\"\n" +
                        "  }\n" +
                        "}"
        );
    }

    @Test
    public void test_CVSIX_2770_phrase() throws Exception {
        assertJson("phrase_field = \"\\\"NOTES:KARO\\?\\?\\?\\?\\?\\?\\?\"  ",
                "{\n" +
                        "  \"match\" : {\n" +
                        "    \"phrase_field\" : {\n" +
                        "      \"query\" : \"\\\"NOTES:KARO???????\",\n" +
                        "      \"type\" : \"phrase\"\n" +
                        "    }\n" +
                        "  }\n" +
                        "}"
        );
    }

    @Test
    public void test_CVSIX_2766() throws Exception {
        assertJson("exact_field:\"7 KING\\'S BENCH WALK\"",
                "{\n" +
                        "  \"term\" : {\n" +
                        "    \"exact_field\" : \"7 king's bench walk\"\n" +
                        "  }\n" +
                        "}"
        );
    }

    @Test
    public void test_CVSIX_914() throws Exception {
        assertJson("\"xxxx17.0000000001.0000000001.0000000001.M.00.0000000-0000000\"",
                "{\n" +
                        "  \"bool\" : {\n" +
                        "    \"should\" : [ {\n" +
                        "      \"match\" : {\n" +
                        "        \"fulltext_field\" : {\n" +
                        "          \"query\" : \"xxxx17.0000000001.0000000001.0000000001.M.00.0000000-0000000\",\n" +
                        "          \"type\" : \"phrase\"\n" +
                        "        }\n" +
                        "      }\n" +
                        "    }, {\n" +
                        "      \"match\" : {\n" +
                        "        \"_all\" : {\n" +
                        "          \"query\" : \"xxxx17.0000000001.0000000001.0000000001.M.00.0000000-0000000\",\n" +
                        "          \"type\" : \"phrase\"\n" +
                        "        }\n" +
                        "      }\n" +
                        "    } ]\n" +
                        "  }\n" +
                        "}"
        );
    }

    @Test
    public void test_FlattenParentChild() throws Exception {
        assertJson("a:1 and (field:value or field2:value or field:value2)",
                "{\n" +
                        "  \"bool\" : {\n" +
                        "    \"must\" : [ {\n" +
                        "      \"term\" : {\n" +
                        "        \"a\" : 1\n" +
                        "      }\n" +
                        "    }, {\n" +
                        "      \"bool\" : {\n" +
                        "        \"should\" : [ {\n" +
                        "          \"terms\" : {\n" +
                        "            \"field\" : [ \"value\", \"value2\" ]\n" +
                        "          }\n" +
                        "        }, {\n" +
                        "          \"term\" : {\n" +
                        "            \"field2\" : \"value\"\n" +
                        "          }\n" +
                        "        } ]\n" +
                        "      }\n" +
                        "    } ]\n" +
                        "  }\n" +
                        "}"
        );
    }

    @Test
    public void testMixedFieldnamesNoProx() throws Exception {
        assertAST("outside:(one and inside:two)",
                "QueryTree\n" +
                        "   Expansion\n" +
                        "      id=<db.schema.table.index>id\n" +
                        "      And\n" +
                        "         Word (fieldname=outside, operator=CONTAINS, value=one, index=db.schema.table.index)\n" +
                        "         Word (fieldname=inside, operator=CONTAINS, value=two, index=db.schema.table.index)"
        );
    }

    @Test
    public void testMixedFieldnamesWithProx() throws Exception {
        try {
            qr("outside:(one w/4 (inside:two))");
            fail("Should not be here");
        } catch (RuntimeException re) {
            assertEquals(re.getMessage(), "Cannot mix fieldnames in PROXIMITY expression");
        }
    }

    @Test
    public void testProximalProximity() throws Exception {
        String query = "phrase_field:( ('1 3' w/2 '2 3') w/4 (get w/8 out) )";

        assertAST(query,
                "QueryTree\n" +
                        "   Expansion\n" +
                        "      id=<db.schema.table.index>id\n" +
                        "      Proximity (fieldname=phrase_field, operator=CONTAINS, distance=4, ordered=false, index=db.schema.table.index)\n" +
                        "         Proximity (fieldname=phrase_field, operator=CONTAINS, distance=2, ordered=false, index=db.schema.table.index)\n" +
                        "            Phrase (fieldname=phrase_field, operator=CONTAINS, value=1 3, index=db.schema.table.index)\n" +
                        "            Phrase (fieldname=phrase_field, operator=CONTAINS, value=2 3, index=db.schema.table.index)\n" +
                        "         Proximity (fieldname=phrase_field, operator=CONTAINS, distance=8, ordered=false, index=db.schema.table.index)\n" +
                        "            Word (fieldname=phrase_field, operator=CONTAINS, value=get, index=db.schema.table.index)\n" +
                        "            Word (fieldname=phrase_field, operator=CONTAINS, value=out, index=db.schema.table.index)"
        );

        assertJson(query,
                "{\n" +
                        "  \"span_near\" : {\n" +
                        "    \"clauses\" : [ {\n" +
                        "      \"span_near\" : {\n" +
                        "        \"clauses\" : [ {\n" +
                        "          \"span_near\" : {\n" +
                        "            \"clauses\" : [ {\n" +
                        "              \"span_term\" : {\n" +
                        "                \"phrase_field\" : {\n" +
                        "                  \"value\" : \"1\"\n" +
                        "                }\n" +
                        "              }\n" +
                        "            }, {\n" +
                        "              \"span_term\" : {\n" +
                        "                \"phrase_field\" : {\n" +
                        "                  \"value\" : \"3\"\n" +
                        "                }\n" +
                        "              }\n" +
                        "            } ],\n" +
                        "            \"slop\" : 0,\n" +
                        "            \"in_order\" : true\n" +
                        "          }\n" +
                        "        }, {\n" +
                        "          \"span_near\" : {\n" +
                        "            \"clauses\" : [ {\n" +
                        "              \"span_term\" : {\n" +
                        "                \"phrase_field\" : {\n" +
                        "                  \"value\" : \"2\"\n" +
                        "                }\n" +
                        "              }\n" +
                        "            }, {\n" +
                        "              \"span_term\" : {\n" +
                        "                \"phrase_field\" : {\n" +
                        "                  \"value\" : \"3\"\n" +
                        "                }\n" +
                        "              }\n" +
                        "            } ],\n" +
                        "            \"slop\" : 0,\n" +
                        "            \"in_order\" : true\n" +
                        "          }\n" +
                        "        } ],\n" +
                        "        \"slop\" : 2,\n" +
                        "        \"in_order\" : false\n" +
                        "      }\n" +
                        "    }, {\n" +
                        "      \"span_near\" : {\n" +
                        "        \"clauses\" : [ {\n" +
                        "          \"span_term\" : {\n" +
                        "            \"phrase_field\" : {\n" +
                        "              \"value\" : \"get\"\n" +
                        "            }\n" +
                        "          }\n" +
                        "        }, {\n" +
                        "          \"span_term\" : {\n" +
                        "            \"phrase_field\" : {\n" +
                        "              \"value\" : \"out\"\n" +
                        "            }\n" +
                        "          }\n" +
                        "        } ],\n" +
                        "        \"slop\" : 8,\n" +
                        "        \"in_order\" : false\n" +
                        "      }\n" +
                        "    } ],\n" +
                        "    \"slop\" : 4,\n" +
                        "    \"in_order\" : false\n" +
                        "  }\n" +
                        "}"
        );
    }

    @Test
    public void testProximalProximity2() throws Exception {
        assertAST("fulltext:( (\"K F\" w/1 \"D T\") w/7 \"KN\" )",
                "QueryTree\n" +
                        "   Expansion\n" +
                        "      id=<db.schema.table.index>id\n" +
                        "      Proximity (fieldname=fulltext, operator=CONTAINS, distance=7, ordered=false, index=db.schema.table.index)\n" +
                        "         Proximity (fieldname=fulltext, operator=CONTAINS, distance=1, ordered=false, index=db.schema.table.index)\n" +
                        "            Word (fieldname=fulltext, operator=CONTAINS, value=k f, index=db.schema.table.index)\n" +
                        "            Word (fieldname=fulltext, operator=CONTAINS, value=d t, index=db.schema.table.index)\n" +
                        "         Word (fieldname=fulltext, operator=CONTAINS, value=kn, index=db.schema.table.index)"
        );
    }

    @Test
    public void test_AggregateQuery() throws Exception {
        assertJson("#tally(cp_case_name, \"^.*\", 5000, \"term\") #options(fk_doc_cp_link_doc = <table.index>pk_doc, fk_doc_cp_link_cp = <table.index>pk_cp) ((((_xmin = 5353919 AND _cmin < 0 AND (_xmax = 0 OR (_xmax = 5353919 AND _cmax >= 0))) OR (_xmin_is_committed = true AND (_xmax = 0 OR (_xmax = 5353919 AND _cmax >= 0) OR (_xmax <> 5353919 AND _xmax_is_committed = false)))))) AND ((( ( pk_doc_cp = \"*\" ) )))",
                "{\n" +
                        "  \"bool\" : {\n" +
                        "    \"must\" : [ {\n" +
                        "      \"bool\" : {\n" +
                        "        \"should\" : [ {\n" +
                        "          \"bool\" : {\n" +
                        "            \"must\" : [ {\n" +
                        "              \"term\" : {\n" +
                        "                \"_xmin\" : 5353919\n" +
                        "              }\n" +
                        "            }, {\n" +
                        "              \"range\" : {\n" +
                        "                \"_cmin\" : {\n" +
                        "                  \"from\" : null,\n" +
                        "                  \"to\" : 0,\n" +
                        "                  \"include_lower\" : true,\n" +
                        "                  \"include_upper\" : false\n" +
                        "                }\n" +
                        "              }\n" +
                        "            }, {\n" +
                        "              \"bool\" : {\n" +
                        "                \"should\" : [ {\n" +
                        "                  \"term\" : {\n" +
                        "                    \"_xmax\" : 0\n" +
                        "                  }\n" +
                        "                }, {\n" +
                        "                  \"bool\" : {\n" +
                        "                    \"must\" : [ {\n" +
                        "                      \"term\" : {\n" +
                        "                        \"_xmax\" : 5353919\n" +
                        "                      }\n" +
                        "                    }, {\n" +
                        "                      \"range\" : {\n" +
                        "                        \"_cmax\" : {\n" +
                        "                          \"from\" : 0,\n" +
                        "                          \"to\" : null,\n" +
                        "                          \"include_lower\" : true,\n" +
                        "                          \"include_upper\" : true\n" +
                        "                        }\n" +
                        "                      }\n" +
                        "                    } ]\n" +
                        "                  }\n" +
                        "                } ]\n" +
                        "              }\n" +
                        "            } ]\n" +
                        "          }\n" +
                        "        }, {\n" +
                        "          \"bool\" : {\n" +
                        "            \"must\" : [ {\n" +
                        "              \"term\" : {\n" +
                        "                \"_xmin_is_committed\" : true\n" +
                        "              }\n" +
                        "            }, {\n" +
                        "              \"bool\" : {\n" +
                        "                \"should\" : [ {\n" +
                        "                  \"term\" : {\n" +
                        "                    \"_xmax\" : 0\n" +
                        "                  }\n" +
                        "                }, {\n" +
                        "                  \"bool\" : {\n" +
                        "                    \"must\" : [ {\n" +
                        "                      \"term\" : {\n" +
                        "                        \"_xmax\" : 5353919\n" +
                        "                      }\n" +
                        "                    }, {\n" +
                        "                      \"range\" : {\n" +
                        "                        \"_cmax\" : {\n" +
                        "                          \"from\" : 0,\n" +
                        "                          \"to\" : null,\n" +
                        "                          \"include_lower\" : true,\n" +
                        "                          \"include_upper\" : true\n" +
                        "                        }\n" +
                        "                      }\n" +
                        "                    } ]\n" +
                        "                  }\n" +
                        "                }, {\n" +
                        "                  \"bool\" : {\n" +
                        "                    \"must\" : [ {\n" +
                        "                      \"bool\" : {\n" +
                        "                        \"must_not\" : {\n" +
                        "                          \"term\" : {\n" +
                        "                            \"_xmax\" : 5353919\n" +
                        "                          }\n" +
                        "                        }\n" +
                        "                      }\n" +
                        "                    }, {\n" +
                        "                      \"term\" : {\n" +
                        "                        \"_xmax_is_committed\" : false\n" +
                        "                      }\n" +
                        "                    } ]\n" +
                        "                  }\n" +
                        "                } ]\n" +
                        "              }\n" +
                        "            } ]\n" +
                        "          }\n" +
                        "        } ]\n" +
                        "      }\n" +
                        "    }, {\n" +
                        "      \"exists\" : {\n" +
                        "        \"field\" : \"pk_doc_cp\"\n" +
                        "      }\n" +
                        "    } ]\n" +
                        "  }\n" +
                        "}"
        );
    }

    @Test
    public void testCVSIX_2886() throws Exception {
        assertAST("phrase_field:[\"RESPONSIVE BATCH EDIT\"]",
                "QueryTree\n" +
                        "   Expansion\n" +
                        "      id=<db.schema.table.index>id\n" +
                        "      Phrase (fieldname=phrase_field, operator=CONTAINS, value=RESPONSIVE BATCH EDIT, index=db.schema.table.index)"
        );

        assertAST("phrase_field:[\"RESPONSIVE BATCH EDIT\", \"Insider Trading\"]",
                "QueryTree\n" +
                        "   Expansion\n" +
                        "      id=<db.schema.table.index>id\n" +
                        "      Or\n" +
                        "         Phrase (fieldname=phrase_field, operator=CONTAINS, value=RESPONSIVE BATCH EDIT, index=db.schema.table.index)\n" +
                        "         Phrase (fieldname=phrase_field, operator=CONTAINS, value=Insider Trading, index=db.schema.table.index)"
        );
    }

    @Test
    public void testCVSIX_2874() throws Exception {
        assertAST("( #expand<cvgroupid=<this.index>cvgroupid> ( ( ( review_data_ridge.review_set_name:*BEER* ) ) ) )",
                "QueryTree\n" +
                        "   Or\n" +
                        "      Expansion\n" +
                        "         cvgroupid=<db.schema.table.index>cvgroupid\n" +
                        "         Wildcard (fieldname=review_data_ridge.review_set_name, operator=CONTAINS, value=*beer*, index=db.schema.table.index)\n" +
                        "      Expansion\n" +
                        "         id=<db.schema.table.index>id\n" +
                        "         Wildcard (fieldname=review_data_ridge.review_set_name, operator=CONTAINS, value=*beer*, index=db.schema.table.index)"
        );
    }

    @Test
    public void testCVSIX_2792() throws Exception {
        assertAST("( ( (cp_agg_wit.cp_wit_link_witness_status:[\"ALIVE\",\"ICU\"]) AND ( (cars.cid:[\"2\",\"3\",\"1\"]) AND (cars.make:[\"BUICK\",\"CHEVY\",\"FORD\",\"VOLVO\"]) ) ) )",
                "QueryTree\n" +
                        "   Expansion\n" +
                        "      id=<db.schema.table.index>id\n" +
                        "      And\n" +
                        "         Array (fieldname=cp_agg_wit.cp_wit_link_witness_status, operator=CONTAINS, index=db.schema.table.index) (OR)\n" +
                        "            Word (fieldname=cp_agg_wit.cp_wit_link_witness_status, operator=CONTAINS, value=alive, index=db.schema.table.index)\n" +
                        "            Word (fieldname=cp_agg_wit.cp_wit_link_witness_status, operator=CONTAINS, value=icu, index=db.schema.table.index)\n" +
                        "         Array (fieldname=cars.cid, operator=CONTAINS, index=db.schema.table.index) (OR)\n" +
                        "            Word (fieldname=cars.cid, operator=CONTAINS, value=2, index=db.schema.table.index)\n" +
                        "            Word (fieldname=cars.cid, operator=CONTAINS, value=3, index=db.schema.table.index)\n" +
                        "            Word (fieldname=cars.cid, operator=CONTAINS, value=1, index=db.schema.table.index)\n" +
                        "         Array (fieldname=cars.make, operator=CONTAINS, index=db.schema.table.index) (OR)\n" +
                        "            Word (fieldname=cars.make, operator=CONTAINS, value=buick, index=db.schema.table.index)\n" +
                        "            Word (fieldname=cars.make, operator=CONTAINS, value=chevy, index=db.schema.table.index)\n" +
                        "            Word (fieldname=cars.make, operator=CONTAINS, value=ford, index=db.schema.table.index)\n" +
                        "            Word (fieldname=cars.make, operator=CONTAINS, value=volvo, index=db.schema.table.index)"
        );
    }

    @Test
    public void testCVSIX_2990() throws Exception {
        assertJson("phrase_field:(beer wo/5 wine)",
                "{\n" +
                        "  \"span_near\" : {\n" +
                        "    \"clauses\" : [ {\n" +
                        "      \"span_term\" : {\n" +
                        "        \"phrase_field\" : {\n" +
                        "          \"value\" : \"beer\"\n" +
                        "        }\n" +
                        "      }\n" +
                        "    }, {\n" +
                        "      \"span_term\" : {\n" +
                        "        \"phrase_field\" : {\n" +
                        "          \"value\" : \"wine\"\n" +
                        "        }\n" +
                        "      }\n" +
                        "    } ],\n" +
                        "    \"slop\" : 5,\n" +
                        "    \"in_order\" : true\n" +
                        "  }\n" +
                        "}"
        );
    }

    @Test
    public void testCVSIX_3030_ast() throws Exception {
        assertAST("( ( custodian = \"QUERTY, SUSAN\" AND NOT NOT review_data_cv623beta.state = CAAT NOT review_data_cv623beta.state = DOOG ) )",
                "QueryTree\n" +
                        "   Expansion\n" +
                        "      id=<db.schema.table.index>id\n" +
                        "      And\n" +
                        "         Word (fieldname=custodian, operator=EQ, value=querty, susan, index=db.schema.table.index)\n" +
                        "         Not\n" +
                        "            Not\n" +
                        "               Array (fieldname=review_data_cv623beta.state, operator=EQ, index=db.schema.table.index) (OR)\n" +
                        "                  Word (fieldname=review_data_cv623beta.state, operator=EQ, value=caat, index=db.schema.table.index)\n" +
                        "                  Word (fieldname=review_data_cv623beta.state, operator=EQ, value=doog, index=db.schema.table.index)"
        );
    }

    @Test
    public void testCVSIX_3030_json() throws Exception {
        assertJson("( ( custodian = \"QUERTY, SUSAN\" AND NOT NOT review_data_cv623beta.state = CAAT NOT review_data_cv623beta.state = DOOG ) )",
                "{\n" +
                        "  \"bool\" : {\n" +
                        "    \"must\" : [ {\n" +
                        "      \"term\" : {\n" +
                        "        \"custodian\" : \"querty, susan\"\n" +
                        "      }\n" +
                        "    }, {\n" +
                        "      \"bool\" : {\n" +
                        "        \"must_not\" : {\n" +
                        "          \"bool\" : {\n" +
                        "            \"must_not\" : {\n" +
                        "              \"nested\" : {\n" +
                        "                \"query\" : {\n" +
                        "                  \"terms\" : {\n" +
                        "                    \"review_data_cv623beta.state\" : [ \"caat\", \"doog\" ]\n" +
                        "                  }\n" +
                        "                },\n" +
                        "                \"path\" : \"review_data_cv623beta\"\n" +
                        "              }\n" +
                        "            }\n" +
                        "          }\n" +
                        "        }\n" +
                        "      }\n" +
                        "    } ]\n" +
                        "  }\n" +
                        "}"
        );
    }

    @Test
    public void testCVSIX_2748() {
        Utils.convertToProximity("field", Arrays.asList(new AnalyzeResponse.AnalyzeToken("you", 0, 0, 0, null, null), new AnalyzeResponse.AnalyzeToken("not", 0, 0, 0, null, null), new AnalyzeResponse.AnalyzeToken("i", 0, 0, 0, null, null)));
        Utils.convertToProximity("field", Arrays.asList(new AnalyzeResponse.AnalyzeToken("you", 0, 0, 0, null, null), new AnalyzeResponse.AnalyzeToken("and", 0, 0, 0, null, null), new AnalyzeResponse.AnalyzeToken("i", 0, 0, 0, null, null)));
        Utils.convertToProximity("field", Arrays.asList(new AnalyzeResponse.AnalyzeToken("you", 0, 0, 0, null, null), new AnalyzeResponse.AnalyzeToken("or",  0, 0, 0, null, null), new AnalyzeResponse.AnalyzeToken("i", 0, 0, 0, null, null)));
    }

    @Test
    public void testSimpleTokenize() {
        assertEquals(Arrays.asList("a", "b", "c"), Utils.simpleTokenize("a b c"));
        assertEquals(Arrays.asList("a", "b", "c"), Utils.simpleTokenize("a-b-c"));
        assertEquals(Arrays.asList("a", "b", "c*"), Utils.simpleTokenize("a-b-c*"));
        assertEquals(Arrays.asList("a", "b", "c*", "d"), Utils.simpleTokenize("a-b-c* d"));
        assertEquals(Arrays.asList("V", "A", "C", "A", "T", "I", "O", "*", "N"), Utils.simpleTokenize("V - A - C - A - T - I - O * N"));
    }

    @Test
    public void testIssue_13() throws Exception {
        assertAST("#options(user_data:(owner_user_id=<so_users.idxso_users>id), comment_data:(id=<so_comments.idxso_comments>post_id)) " +
                        "(user_data.display_name:j* and comment_data.user_display_name:j*)",
                "QueryTree\n" +
                        "   Options\n" +
                        "      user_data:(owner_user_id=<db.schema.so_users.idxso_users>id)\n" +
                        "         LeftField (value=owner_user_id)\n" +
                        "         IndexName (value=db.schema.so_users.idxso_users)\n" +
                        "         RightField (value=id)\n" +
                        "      comment_data:(id=<db.schema.so_comments.idxso_comments>post_id)\n" +
                        "         LeftField (value=id)\n" +
                        "         IndexName (value=db.schema.so_comments.idxso_comments)\n" +
                        "         RightField (value=post_id)\n" +
                        "   And\n" +
                        "      Expansion\n" +
                        "         user_data:(owner_user_id=<db.schema.so_users.idxso_users>id)\n" +
                        "            LeftField (value=owner_user_id)\n" +
                        "            IndexName (value=db.schema.so_users.idxso_users)\n" +
                        "            RightField (value=id)\n" +
                        "         Prefix (fieldname=display_name, operator=CONTAINS, value=j, index=db.schema.so_users.idxso_users)\n" +
                        "      Expansion\n" +
                        "         comment_data:(id=<db.schema.so_comments.idxso_comments>post_id)\n" +
                        "            LeftField (value=id)\n" +
                        "            IndexName (value=db.schema.so_comments.idxso_comments)\n" +
                        "            RightField (value=post_id)\n" +
                        "         Prefix (fieldname=user_display_name, operator=CONTAINS, value=j, index=db.schema.so_comments.idxso_comments)"
        );
    }

    @Test
    public void testIssue_37_RangeAggregateParsing() throws Exception {
        assertEquals("testIssue_37_RangeAggregateParsing",
                "\n\"page_count\"{\n" +
                        "  \"range\" : {\n" +
                        "    \"field\" : \"page_count\",\n" +
                        "    \"ranges\" : [ {\n" +
                        "      \"key\" : \"first\",\n" +
                        "      \"to\" : 100.0\n" +
                        "    }, {\n" +
                        "      \"from\" : 100.0,\n" +
                        "      \"to\" : 150.0\n" +
                        "    }, {\n" +
                        "      \"from\" : 150.0\n" +
                        "    } ]\n" +
                        "  }\n" +
                        "}",
                qr("#range(page_count, '[{\"key\":\"first\", \"to\":100}, {\"from\":100, \"to\":150}, {\"from\":150}]')")
                        .rewriteAggregations()
                        .toXContent(JsonXContent.contentBuilder().prettyPrint(), null).string()
        );
    }

    @Test
    public void testIssue_46_DateRangeAggregateParsing() throws Exception {
        assertEquals("testIssue_99_DateRangeAggregateParsing",
                "\n\"date_field\"{\n" +
                        "  \"date_range\" : {\n" +
                        "    \"field\" : \"date_field.date\",\n" +
                        "    \"ranges\" : [ {\n" +
                        "      \"key\" : \"early\",\n" +
                        "      \"to\" : \"2009-01-01 00:00:00\"\n" +
                        "    }, {\n" +
                        "      \"from\" : \"2009-01-01 00:00:00\",\n" +
                        "      \"to\" : \"2010-01-01 00:00:00\"\n" +
                        "    }, {\n" +
                        "      \"from\" : \"2010-01-01 00:00:00\"\n" +
                        "    } ]\n" +
                        "  }\n" +
                        "}",
                qr("#range(date_field, '[{\"key\": \"early\", \"to\":\"2009-01-01 00:00:00\"}, {\"from\":\"2009-01-01 00:00:00\", \"to\":\"2010-01-01 00:00:00\"}, {\"from\":\"2010-01-01 00:00:00\"}]')")
                        .rewriteAggregations()
                        .toXContent(JsonXContent.contentBuilder().prettyPrint(), null).string());
    }

    @Test
    public void testIssue_56() throws Exception {
        assertAST("#expand<parent_id=<this.index>parent_id>(phrase_field:beer)",
                "QueryTree\n" +
                        "   Or\n" +
                        "      Expansion\n" +
                        "         parent_id=<db.schema.table.index>parent_id\n" +
                        "         Word (fieldname=phrase_field, operator=CONTAINS, value=beer, index=db.schema.table.index)\n" +
                        "      Expansion\n" +
                        "         id=<db.schema.table.index>id\n" +
                        "         Word (fieldname=phrase_field, operator=CONTAINS, value=beer, index=db.schema.table.index)");
    }

    @Test
    public void testFieldedProximity() throws Exception {
        assertAST("phrase_field:beer w/500 phrase_field:a",
                "QueryTree\n" +
                        "   Expansion\n" +
                        "      id=<db.schema.table.index>id\n" +
                        "      Proximity (fieldname=phrase_field, operator=CONTAINS, distance=500, ordered=false, index=db.schema.table.index)\n" +
                        "         Word (fieldname=phrase_field, operator=CONTAINS, value=beer, index=db.schema.table.index)\n" +
                        "         Word (fieldname=phrase_field, operator=CONTAINS, value=a, index=db.schema.table.index)"
        );
    }

    @Test
    public void testWithOperatorAST() throws Exception {
        assertAST("nested.exact_field:(a with b with (c or d with e)) and nested2.exact_field:(a with b)",
                "QueryTree\n" +
                        "   Expansion\n" +
                        "      id=<db.schema.table.index>id\n" +
                        "      And\n" +
                        "         With\n" +
                        "            Array (fieldname=nested.exact_field, operator=CONTAINS, index=db.schema.table.index) (AND)\n" +
                        "               Word (fieldname=nested.exact_field, operator=CONTAINS, value=a, index=db.schema.table.index)\n" +
                        "               Word (fieldname=nested.exact_field, operator=CONTAINS, value=b, index=db.schema.table.index)\n" +
                        "            Or\n" +
                        "               Word (fieldname=nested.exact_field, operator=CONTAINS, value=c, index=db.schema.table.index)\n" +
                        "               With\n" +
                        "                  Array (fieldname=nested.exact_field, operator=CONTAINS, index=db.schema.table.index) (AND)\n" +
                        "                     Word (fieldname=nested.exact_field, operator=CONTAINS, value=d, index=db.schema.table.index)\n" +
                        "                     Word (fieldname=nested.exact_field, operator=CONTAINS, value=e, index=db.schema.table.index)\n" +
                        "         With\n" +
                        "            Array (fieldname=nested2.exact_field, operator=CONTAINS, index=db.schema.table.index) (AND)\n" +
                        "               Word (fieldname=nested2.exact_field, operator=CONTAINS, value=a, index=db.schema.table.index)\n" +
                        "               Word (fieldname=nested2.exact_field, operator=CONTAINS, value=b, index=db.schema.table.index)");
    }

    @Test
    public void testExternalWithOperatorAST() throws Exception {
        assertAST("nested.exact_field:(a with b with (c or d with e)) and nested2.exact_field:(a with b)",
                "QueryTree\n" +
                        "   Expansion\n" +
                        "      id=<db.schema.table.index>id\n" +
                        "      And\n" +
                        "         With\n" +
                        "            Array (fieldname=nested.exact_field, operator=CONTAINS, index=db.schema.table.index) (AND)\n" +
                        "               Word (fieldname=nested.exact_field, operator=CONTAINS, value=a, index=db.schema.table.index)\n" +
                        "               Word (fieldname=nested.exact_field, operator=CONTAINS, value=b, index=db.schema.table.index)\n" +
                        "            Or\n" +
                        "               Word (fieldname=nested.exact_field, operator=CONTAINS, value=c, index=db.schema.table.index)\n" +
                        "               With\n" +
                        "                  Array (fieldname=nested.exact_field, operator=CONTAINS, index=db.schema.table.index) (AND)\n" +
                        "                     Word (fieldname=nested.exact_field, operator=CONTAINS, value=d, index=db.schema.table.index)\n" +
                        "                     Word (fieldname=nested.exact_field, operator=CONTAINS, value=e, index=db.schema.table.index)\n" +
                        "         With\n" +
                        "            Array (fieldname=nested2.exact_field, operator=CONTAINS, index=db.schema.table.index) (AND)\n" +
                        "               Word (fieldname=nested2.exact_field, operator=CONTAINS, value=a, index=db.schema.table.index)\n" +
                        "               Word (fieldname=nested2.exact_field, operator=CONTAINS, value=b, index=db.schema.table.index)");
    }

    @Test
    public void testWithOperatorJSON() throws Exception {
        assertJson("nested.exact_field:(a with b with (c or d with e)) and nested2.exact_field:(a with b)",
                "{\n" +
                        "  \"bool\" : {\n" +
                        "    \"must\" : [ {\n" +
                        "      \"nested\" : {\n" +
                        "        \"query\" : {\n" +
                        "          \"bool\" : {\n" +
                        "            \"must\" : [ {\n" +
                        "              \"bool\" : {\n" +
                        "                \"must\" : [ {\n" +
                        "                  \"term\" : {\n" +
                        "                    \"nested.exact_field\" : \"a\"\n" +
                        "                  }\n" +
                        "                }, {\n" +
                        "                  \"term\" : {\n" +
                        "                    \"nested.exact_field\" : \"b\"\n" +
                        "                  }\n" +
                        "                } ]\n" +
                        "              }\n" +
                        "            }, {\n" +
                        "              \"bool\" : {\n" +
                        "                \"should\" : [ {\n" +
                        "                  \"term\" : {\n" +
                        "                    \"nested.exact_field\" : \"c\"\n" +
                        "                  }\n" +
                        "                }, {\n" +
                        "                  \"bool\" : {\n" +
                        "                    \"must\" : {\n" +
                        "                      \"bool\" : {\n" +
                        "                        \"must\" : [ {\n" +
                        "                          \"term\" : {\n" +
                        "                            \"nested.exact_field\" : \"d\"\n" +
                        "                          }\n" +
                        "                        }, {\n" +
                        "                          \"term\" : {\n" +
                        "                            \"nested.exact_field\" : \"e\"\n" +
                        "                          }\n" +
                        "                        } ]\n" +
                        "                      }\n" +
                        "                    }\n" +
                        "                  }\n" +
                        "                } ]\n" +
                        "              }\n" +
                        "            } ]\n" +
                        "          }\n" +
                        "        },\n" +
                        "        \"path\" : \"nested\"\n" +
                        "      }\n" +
                        "    }, {\n" +
                        "      \"nested\" : {\n" +
                        "        \"query\" : {\n" +
                        "          \"bool\" : {\n" +
                        "            \"must\" : {\n" +
                        "              \"bool\" : {\n" +
                        "                \"must\" : [ {\n" +
                        "                  \"term\" : {\n" +
                        "                    \"nested2.exact_field\" : \"a\"\n" +
                        "                  }\n" +
                        "                }, {\n" +
                        "                  \"term\" : {\n" +
                        "                    \"nested2.exact_field\" : \"b\"\n" +
                        "                  }\n" +
                        "                } ]\n" +
                        "              }\n" +
                        "            }\n" +
                        "          }\n" +
                        "        },\n" +
                        "        \"path\" : \"nested2\"\n" +
                        "      }\n" +
                        "    } ]\n" +
                        "  }\n" +
                        "}"
        );
    }

    @Test
    public void testIssue60() throws Exception {
        assertJson("details.state:NC and details.state:SC",
                "{\n" +
                        "  \"bool\" : {\n" +
                        "    \"must\" : [ {\n" +
                        "      \"nested\" : {\n" +
                        "        \"query\" : {\n" +
                        "          \"term\" : {\n" +
                        "            \"details.state\" : \"nc\"\n" +
                        "          }\n" +
                        "        },\n" +
                        "        \"path\" : \"details\"\n" +
                        "      }\n" +
                        "    }, {\n" +
                        "      \"nested\" : {\n" +
                        "        \"query\" : {\n" +
                        "          \"term\" : {\n" +
                        "            \"details.state\" : \"sc\"\n" +
                        "          }\n" +
                        "        },\n" +
                        "        \"path\" : \"details\"\n" +
                        "      }\n" +
                        "    } ]\n" +
                        "  }\n" +
                        "}"
        );
    }

    @Test
    public void testIssue60_WITH() throws Exception {
        assertJson("details.state:NC WITH details.state:SC",
                "{\n" +
                        "  \"nested\" : {\n" +
                        "    \"query\" : {\n" +
                        "      \"bool\" : {\n" +
                        "        \"must\" : {\n" +
                        "          \"bool\" : {\n" +
                        "            \"must\" : [ {\n" +
                        "              \"term\" : {\n" +
                        "                \"details.state\" : \"nc\"\n" +
                        "              }\n" +
                        "            }, {\n" +
                        "              \"term\" : {\n" +
                        "                \"details.state\" : \"sc\"\n" +
                        "              }\n" +
                        "            } ]\n" +
                        "          }\n" +
                        "        }\n" +
                        "      }\n" +
                        "    },\n" +
                        "    \"path\" : \"details\"\n" +
                        "  }\n" +
                        "}"
        );
    }

    @Test
    public void testMikeWeber() throws Exception {
        assertJson("( " +
                        " ( " +
                        "  (  " +
                        "   (internal_data.internal_set_tag_id = 369 OR internal_data.internal_set_tag_id = 370 OR internal_data.internal_set_tag_id = 371 OR internal_data.internal_set_tag_id = 298 OR internal_data.internal_set_tag_id = 367 OR internal_data.internal_set_tag_id = 295 OR internal_data.internal_set_tag_id = 296) " +
                        "   WITH internal_data.state_id = 4424  " +
                        "   WITH internal_data.assigned_reviewers = \"J_WEBER\"  " +
                        "   WITH (internal_data.status_name:[\"internal_CHECKED_OUT\",\"internal_READY\"]) " +
                        "  ) " +
                        "   OR  " +
                        "  (  " +
                        "   (internal_data.internal_set_tag_id = 369 OR internal_data.internal_set_tag_id = 370 OR internal_data.internal_set_tag_id = 371 OR internal_data.internal_set_tag_id = 298 OR internal_data.internal_set_tag_id = 367 OR internal_data.internal_set_tag_id = 295 OR internal_data.internal_set_tag_id = 296)  " +
                        "   WITH internal_data.state_id = 4424  " +
                        "   WITH (internal_data.status_name:[\"internal_READY\",\"internal_UPDATED\",\"internal_CHECKED_OUT\",\"EXCEPTION\"]) " +
                        "   WITH internal_data.owner_username = \"J_WEBER\"  " +
                        "  )  " +
                        " )  " +
                        ")",
                "{\n" +
                        "  \"bool\" : {\n" +
                        "    \"should\" : [ {\n" +
                        "      \"nested\" : {\n" +
                        "        \"query\" : {\n" +
                        "          \"bool\" : {\n" +
                        "            \"must\" : [ {\n" +
                        "              \"terms\" : {\n" +
                        "                \"internal_data.internal_set_tag_id\" : [ 369, 370, 371, 298, 367, 295, 296 ]\n" +
                        "              }\n" +
                        "            }, {\n" +
                        "              \"term\" : {\n" +
                        "                \"internal_data.state_id\" : 4424\n" +
                        "              }\n" +
                        "            }, {\n" +
                        "              \"term\" : {\n" +
                        "                \"internal_data.assigned_reviewers\" : \"j_weber\"\n" +
                        "              }\n" +
                        "            }, {\n" +
                        "              \"terms\" : {\n" +
                        "                \"internal_data.status_name\" : [ \"internal_checked_out\", \"internal_ready\" ]\n" +
                        "              }\n" +
                        "            } ]\n" +
                        "          }\n" +
                        "        },\n" +
                        "        \"path\" : \"internal_data\"\n" +
                        "      }\n" +
                        "    }, {\n" +
                        "      \"nested\" : {\n" +
                        "        \"query\" : {\n" +
                        "          \"bool\" : {\n" +
                        "            \"must\" : [ {\n" +
                        "              \"terms\" : {\n" +
                        "                \"internal_data.internal_set_tag_id\" : [ 369, 370, 371, 298, 367, 295, 296 ]\n" +
                        "              }\n" +
                        "            }, {\n" +
                        "              \"term\" : {\n" +
                        "                \"internal_data.state_id\" : 4424\n" +
                        "              }\n" +
                        "            }, {\n" +
                        "              \"terms\" : {\n" +
                        "                \"internal_data.status_name\" : [ \"internal_ready\", \"internal_updated\", \"internal_checked_out\", \"exception\" ]\n" +
                        "              }\n" +
                        "            }, {\n" +
                        "              \"term\" : {\n" +
                        "                \"internal_data.owner_username\" : \"j_weber\"\n" +
                        "              }\n" +
                        "            } ]\n" +
                        "          }\n" +
                        "        },\n" +
                        "        \"path\" : \"internal_data\"\n" +
                        "      }\n" +
                        "    } ]\n" +
                        "  }\n" +
                        "}"
        );
    }

    @Test
    public void testIssue_20() throws Exception {
        assertJson("fulltext_field:\"bob.dole*\"",
                "{\n" +
                        "  \"prefix\" : {\n" +
                        "    \"fulltext_field\" : \"bob.dole\"\n" +
                        "  }\n" +
                        "}"
        );
    }

    @Test
    public void testIssue_20_ValidateParsing() throws Exception {
        assertJson("exact_field:literal_term exact_field:'quoted_term' extact_field:prefix* exact_field:*wild*card* exact_field:fuzzy~ exact_field:'phrase value' exact_field:'phrase with *wildcard*' " +
                        "phrase_field:literal_term phrase_field:'quoted_term' extact_field:prefix* phrase_field:*wild*card* phrase_field:fuzzy~ phrase_field:'phrase value' phrase_field:'phrase with *wildcard*' ",
                "{\n" +
                        "  \"bool\" : {\n" +
                        "    \"must\" : [ {\n" +
                        "      \"bool\" : {\n" +
                        "        \"must\" : [ {\n" +
                        "          \"wildcard\" : {\n" +
                        "            \"exact_field\" : \"phrase with *wildcard*\"\n" +
                        "          }\n" +
                        "        }, {\n" +
                        "          \"bool\" : {\n" +
                        "            \"must\" : [ {\n" +
                        "              \"term\" : {\n" +
                        "                \"exact_field\" : \"literal_term\"\n" +
                        "              }\n" +
                        "            }, {\n" +
                        "              \"term\" : {\n" +
                        "                \"exact_field\" : \"quoted_term\"\n" +
                        "              }\n" +
                        "            }, {\n" +
                        "              \"term\" : {\n" +
                        "                \"exact_field\" : \"phrase value\"\n" +
                        "              }\n" +
                        "            } ]\n" +
                        "          }\n" +
                        "        } ]\n" +
                        "      }\n" +
                        "    }, {\n" +
                        "      \"prefix\" : {\n" +
                        "        \"extact_field\" : \"prefix\"\n" +
                        "      }\n" +
                        "    }, {\n" +
                        "      \"wildcard\" : {\n" +
                        "        \"exact_field\" : \"*wild*card*\"\n" +
                        "      }\n" +
                        "    }, {\n" +
                        "      \"fuzzy\" : {\n" +
                        "        \"exact_field\" : {\n" +
                        "          \"value\" : \"fuzzy\",\n" +
                        "          \"prefix_length\" : 3\n" +
                        "        }\n" +
                        "      }\n" +
                        "    }, {\n" +
                        "      \"bool\" : {\n" +
                        "        \"must\" : [ {\n" +
                        "          \"match\" : {\n" +
                        "            \"phrase_field\" : {\n" +
                        "              \"query\" : \"phrase value\",\n" +
                        "              \"type\" : \"phrase\"\n" +
                        "            }\n" +
                        "          }\n" +
                        "        }, {\n" +
                        "          \"span_near\" : {\n" +
                        "            \"clauses\" : [ {\n" +
                        "              \"span_term\" : {\n" +
                        "                \"phrase_field\" : {\n" +
                        "                  \"value\" : \"phrase\"\n" +
                        "                }\n" +
                        "              }\n" +
                        "            }, {\n" +
                        "              \"span_term\" : {\n" +
                        "                \"phrase_field\" : {\n" +
                        "                  \"value\" : \"with\"\n" +
                        "                }\n" +
                        "              }\n" +
                        "            }, {\n" +
                        "              \"span_multi\" : {\n" +
                        "                \"match\" : {\n" +
                        "                  \"wildcard\" : {\n" +
                        "                    \"phrase_field\" : \"*wildcard*\"\n" +
                        "                  }\n" +
                        "                }\n" +
                        "              }\n" +
                        "            } ],\n" +
                        "            \"slop\" : 0,\n" +
                        "            \"in_order\" : true\n" +
                        "          }\n" +
                        "        }, {\n" +
                        "          \"bool\" : {\n" +
                        "            \"must\" : [ {\n" +
                        "              \"term\" : {\n" +
                        "                \"phrase_field\" : \"literal_term\"\n" +
                        "              }\n" +
                        "            }, {\n" +
                        "              \"term\" : {\n" +
                        "                \"phrase_field\" : \"quoted_term\"\n" +
                        "              }\n" +
                        "            } ]\n" +
                        "          }\n" +
                        "        } ]\n" +
                        "      }\n" +
                        "    }, {\n" +
                        "      \"prefix\" : {\n" +
                        "        \"extact_field\" : \"prefix\"\n" +
                        "      }\n" +
                        "    }, {\n" +
                        "      \"wildcard\" : {\n" +
                        "        \"phrase_field\" : \"*wild*card*\"\n" +
                        "      }\n" +
                        "    }, {\n" +
                        "      \"fuzzy\" : {\n" +
                        "        \"phrase_field\" : {\n" +
                        "          \"value\" : \"fuzzy\",\n" +
                        "          \"prefix_length\" : 3\n" +
                        "        }\n" +
                        "      }\n" +
                        "    } ]\n" +
                        "  }\n" +
                        "}"
        );
    }

    @Test
    public void testIssue_55_v1() throws Exception {
        assertJson("fulltext_field: \"foo''bar*\"",
                "{\n" +
                        "  \"span_near\" : {\n" +
                        "    \"clauses\" : [ {\n" +
                        "      \"span_term\" : {\n" +
                        "        \"fulltext_field\" : {\n" +
                        "          \"value\" : \"foo\"\n" +
                        "        }\n" +
                        "      }\n" +
                        "    }, {\n" +
                        "      \"span_multi\" : {\n" +
                        "        \"match\" : {\n" +
                        "          \"prefix\" : {\n" +
                        "            \"fulltext_field\" : \"bar\"\n" +
                        "          }\n" +
                        "        }\n" +
                        "      }\n" +
                        "    } ],\n" +
                        "    \"slop\" : 0,\n" +
                        "    \"in_order\" : true\n" +
                        "  }\n" +
                        "}"
        );
    }

    @Test
    public void testIssue_55_v2() throws Exception {
        assertJson("fulltext_field: \"test_file.xl*\"",
                "{\n" +
                        "  \"prefix\" : {\n" +
                        "    \"fulltext_field\" : \"test_file.xl\"\n" +
                        "  }\n" +
                        "}"
        );
    }

    @Test
    public void testQueryBoosting() throws Exception {
        assertJson("phrase_field:(term^1.0 field:term^2.0 a^3.0 w/2 b^4.0 'some phrase'^5 fuzzy~^6 wildcard*^7)",
                "{\n" +
                        "  \"bool\" : {\n" +
                        "    \"must\" : [ {\n" +
                        "      \"term\" : {\n" +
                        "        \"phrase_field\" : {\n" +
                        "          \"value\" : \"term\",\n" +
                        "          \"boost\" : 1.0\n" +
                        "        }\n" +
                        "      }\n" +
                        "    }, {\n" +
                        "      \"term\" : {\n" +
                        "        \"field\" : {\n" +
                        "          \"value\" : \"term\",\n" +
                        "          \"boost\" : 2.0\n" +
                        "        }\n" +
                        "      }\n" +
                        "    }, {\n" +
                        "      \"span_near\" : {\n" +
                        "        \"clauses\" : [ {\n" +
                        "          \"span_term\" : {\n" +
                        "            \"phrase_field\" : {\n" +
                        "              \"value\" : \"a\",\n" +
                        "              \"boost\" : 3.0\n" +
                        "            }\n" +
                        "          }\n" +
                        "        }, {\n" +
                        "          \"span_term\" : {\n" +
                        "            \"phrase_field\" : {\n" +
                        "              \"value\" : \"b\",\n" +
                        "              \"boost\" : 4.0\n" +
                        "            }\n" +
                        "          }\n" +
                        "        } ],\n" +
                        "        \"slop\" : 2,\n" +
                        "        \"in_order\" : false\n" +
                        "      }\n" +
                        "    }, {\n" +
                        "      \"match\" : {\n" +
                        "        \"phrase_field\" : {\n" +
                        "          \"query\" : \"some phrase\",\n" +
                        "          \"type\" : \"phrase\",\n" +
                        "          \"boost\" : 5.0\n" +
                        "        }\n" +
                        "      }\n" +
                        "    }, {\n" +
                        "      \"fuzzy\" : {\n" +
                        "        \"phrase_field\" : {\n" +
                        "          \"value\" : \"fuzzy\",\n" +
                        "          \"boost\" : 6.0,\n" +
                        "          \"prefix_length\" : 3\n" +
                        "        }\n" +
                        "      }\n" +
                        "    }, {\n" +
                        "      \"prefix\" : {\n" +
                        "        \"phrase_field\" : {\n" +
                        "          \"prefix\" : \"wildcard\",\n" +
                        "          \"boost\" : 7.0\n" +
                        "        }\n" +
                        "      }\n" +
                        "    } ]\n" +
                        "  }\n" +
                        "}"
        );
    }

    @Test
    public void testUnescape() {
        String input = "\\\\\\\\\\\\\\\\FooBar";
        assertEquals("\\\\\\\\FooBar", Utils.unescape(input));
    }

    @Test
    public void testEscaping() throws Exception {
        assertJson("exact_field:'\\\\\\\\Begings with four backslashes'",
                "{\n" +
                        "  \"term\" : {\n" +
                        "    \"exact_field\" : \"\\\\\\\\begings with four backslashes\"\n" +
                        "  }\n" +
                        "}"
        );
    }

    @Test
    public void testEscapingAsPrefix() throws Exception {
        assertJson("exact_field:'This is a prefix query ending in four backslashes\\\\\\\\*'",
                "{\n" +
                        "  \"prefix\" : {\n" +
                        "    \"exact_field\" : \"this is a prefix query ending in four backslashes\\\\\\\\\"\n" +
                        "  }\n" +
                        "}"
        );
    }

    @Test
    public void testEscapingAsWildcard() throws Exception {
        assertJson("exact_field:'This is a wildcard query ending in four backslashes\\\\\\\\?'",
                "{\n" +
                        "  \"wildcard\" : {\n" +
                        "    \"exact_field\" : \"this is a wildcard query ending in four backslashes\\\\\\\\?\"\n" +
                        "  }\n" +
                        "}"
        );
    }

    @Test
    public void testFieldListParsing() throws Exception {
        assertAST("#field_lists()",
                "QueryTree\n" +
                        "   FieldLists"
        );

        assertAST("#field_lists(field1=[a,b,c])",
                "QueryTree\n" +
                        "   FieldLists\n" +
                        "      FieldListEntry (fieldname=field1)\n" +
                        "         Array (index=db.schema.table.index) (OR)\n" +
                        "            Word (value=a, index=db.schema.table.index)\n" +
                        "            Word (value=b, index=db.schema.table.index)\n" +
                        "            Word (value=c, index=db.schema.table.index)"
        );

        assertAST("#field_lists(field1=[a,b,c], field2=[d,e,f])",
                "QueryTree\n" +
                        "   FieldLists\n" +
                        "      FieldListEntry (fieldname=field1)\n" +
                        "         Array (index=db.schema.table.index) (OR)\n" +
                        "            Word (value=a, index=db.schema.table.index)\n" +
                        "            Word (value=b, index=db.schema.table.index)\n" +
                        "            Word (value=c, index=db.schema.table.index)\n" +
                        "      FieldListEntry (fieldname=field2)\n" +
                        "         Array (index=db.schema.table.index) (OR)\n" +
                        "            Word (value=d, index=db.schema.table.index)\n" +
                        "            Word (value=e, index=db.schema.table.index)\n" +
                        "            Word (value=f, index=db.schema.table.index)"
        );

        ASTQueryTree tree = new QueryParser(new StringReader("#field_lists(field1=[a,b,c], field2=[d,e,f])")).parse(new IndexMetadataManager(client(), DEFAULT_INDEX_NAME), true);

        Map<String, ASTFieldListEntry> fieldLists = tree.getFieldLists();
        assertEquals(2, tree.getFieldLists().size());

        assertEquals("FieldListEntry (fieldname=field1)", fieldLists.get("field1").toString());
        assertEquals("[a, b, c]", fieldLists.get("field1").getFields().toString());

        assertEquals("FieldListEntry (fieldname=field2)", fieldLists.get("field2").toString());
        assertEquals("[d, e, f]", fieldLists.get("field2").getFields().toString());
    }

    @Test
    public void testJapaneseCharacters() throws Exception {
        assertJson("phrase_field:物質の総称である。",
                "{\n" +
                        "  \"match\" : {\n" +
                        "    \"phrase_field\" : {\n" +
                        "      \"query\" : \"物質の総称である。\",\n" +
                        "      \"type\" : \"phrase\"\n" +
                        "    }\n" +
                        "  }\n" +
                        "}"
        );
    }

    @Test
    public void testFieldEqualsDottedIdentifier() throws Exception {
        assertJson("exact_field:some.other.field",
                "{\n" +
                        "  \"term\" : {\n" +
                        "    \"exact_field\" : \"some.other.field\"\n" +
                        "  }\n" +
                        "}"
        );
    }

    @Test
    public void testRandomStringsAST() throws Exception {
        assertAST("exact_field:(asdflkj234-132asdfuj asiodfja;sdf #487adqerydfskf0230 &@#$23)",
                "QueryTree\n" +
                        "   Expansion\n" +
                        "      id=<db.schema.table.index>id\n" +
                        "      Array (fieldname=exact_field, operator=CONTAINS, index=db.schema.table.index) (AND)\n" +
                        "         Word (fieldname=exact_field, operator=CONTAINS, value=asdflkj234-132asdfuj, index=db.schema.table.index)\n" +
                        "         Word (fieldname=exact_field, operator=CONTAINS, value=asiodfja;sdf, index=db.schema.table.index)\n" +
                        "         Word (fieldname=exact_field, operator=CONTAINS, value=#487adqerydfskf0230, index=db.schema.table.index)\n" +
                        "         Word (fieldname=exact_field, operator=CONTAINS, value=@#$23, index=db.schema.table.index)"
        );
    }

    @Test
    public void testRandomStringsJson() throws Exception {
        assertJson("phrase_field:(asdflkj234-132asdfuj asiodfja;sdf #487adqerydfskf0230 &@#$23)",
                "{\n" +
                        "  \"bool\" : {\n" +
                        "    \"must\" : [ {\n" +
                        "      \"match\" : {\n" +
                        "        \"phrase_field\" : {\n" +
                        "          \"query\" : \"asdflkj234-132asdfuj\",\n" +
                        "          \"type\" : \"phrase\"\n" +
                        "        }\n" +
                        "      }\n" +
                        "    }, {\n" +
                        "      \"match\" : {\n" +
                        "        \"phrase_field\" : {\n" +
                        "          \"query\" : \"asiodfja;sdf\",\n" +
                        "          \"type\" : \"phrase\"\n" +
                        "        }\n" +
                        "      }\n" +
                        "    }, {\n" +
                        "      \"bool\" : {\n" +
                        "        \"must\" : [ {\n" +
                        "          \"term\" : {\n" +
                        "            \"phrase_field\" : \"487adqerydfskf0230\"\n" +
                        "          }\n" +
                        "        }, {\n" +
                        "          \"term\" : {\n" +
                        "            \"phrase_field\" : \"23\"\n" +
                        "          }\n" +
                        "        } ]\n" +
                        "      }\n" +
                        "    } ]\n" +
                        "  }\n" +
                        "}"
        );
    }

    @Test
    public void testParsePrefixAST_exactField() throws Exception {
        assertAST("exact_field:VALUE*",
                "QueryTree\n" +
                        "   Expansion\n" +
                        "      id=<db.schema.table.index>id\n" +
                        "      Prefix (fieldname=exact_field, operator=CONTAINS, value=value, index=db.schema.table.index)"
        );

        assertAST("exact_field:'VALUE*'",
                "QueryTree\n" +
                        "   Expansion\n" +
                        "      id=<db.schema.table.index>id\n" +
                        "      Prefix (fieldname=exact_field, operator=CONTAINS, value=value, index=db.schema.table.index)"
        );
    }

    @Test
    public void testParsePrefixJSON_exactField() throws Exception {
        assertJson("exact_field:VALUE*",
                "{\n" +
                        "  \"prefix\" : {\n" +
                        "    \"exact_field\" : \"value\"\n" +
                        "  }\n" +
                        "}"
        );

        assertJson("exact_field:'VALUE*'",
                "{\n" +
                        "  \"prefix\" : {\n" +
                        "    \"exact_field\" : \"value\"\n" +
                        "  }\n" +
                        "}"
        );
    }

    @Test
    public void testParsePrefixAST_phraseField() throws Exception {
        assertAST("phrase_field:VALUE*",
                "QueryTree\n" +
                        "   Expansion\n" +
                        "      id=<db.schema.table.index>id\n" +
                        "      Prefix (fieldname=phrase_field, operator=CONTAINS, value=value, index=db.schema.table.index)"
        );

        assertAST("phrase_field:'VALUE*'",
                "QueryTree\n" +
                        "   Expansion\n" +
                        "      id=<db.schema.table.index>id\n" +
                        "      Prefix (fieldname=phrase_field, operator=CONTAINS, value=value, index=db.schema.table.index)"
        );
    }

    @Test
    public void testParsePrefixJSON_phraseField() throws Exception {
        assertJson("phrase_field:value*",
                "{\n" +
                        "  \"prefix\" : {\n" +
                        "    \"phrase_field\" : \"value\"\n" +
                        "  }\n" +
                        "}"
        );

        assertJson("phrase_field:'value*'",
                "{\n" +
                        "  \"prefix\" : {\n" +
                        "    \"phrase_field\" : \"value\"\n" +
                        "  }\n" +
                        "}"
        );
    }

    @Test
    public void testLeftTruncationWildcardAST() throws Exception {
        assertAST("phrase_field:(*wildcard)",
                "QueryTree\n" +
                        "   Expansion\n" +
                        "      id=<db.schema.table.index>id\n" +
                        "      Wildcard (fieldname=phrase_field, operator=CONTAINS, value=*wildcard, index=db.schema.table.index)"
        );
    }

    @Test
    public void testDoubleBrackets() throws Exception {
        assertJson("exact_field:[[a,b,c,d]]",
                "{\n" +
                        "  \"terms\" : {\n" +
                        "    \"exact_field\" : [ \"a\", \"b\", \"c\", \"d\" ]\n" +
                        "  }\n" +
                        "}"
        );
    }

    @Test
    public void testIssue62AST() throws Exception {
        assertAST("phrase_field:\"* non * programmers\"",
                "QueryTree\n" +
                        "   Expansion\n" +
                        "      id=<db.schema.table.index>id\n" +
                        "      Proximity (fieldname=phrase_field, operator=CONTAINS, index=db.schema.table.index)\n" +
                        "         NotNull (fieldname=phrase_field, operator=CONTAINS, value=*, index=db.schema.table.index)\n" +
                        "         Word (fieldname=phrase_field, operator=CONTAINS, value=non, index=db.schema.table.index)\n" +
                        "         NotNull (fieldname=phrase_field, operator=CONTAINS, value=*, index=db.schema.table.index)\n" +
                        "         Word (fieldname=phrase_field, operator=CONTAINS, value=programmers, index=db.schema.table.index)"
        );
    }

    @Test
    public void testIssue62Json() throws Exception {
        assertJson("phrase_field:\"* non * programmers\"",
                "{\n" +
                        "  \"span_near\" : {\n" +
                        "    \"clauses\" : [ {\n" +
                        "      \"span_multi\" : {\n" +
                        "        \"match\" : {\n" +
                        "          \"wildcard\" : {\n" +
                        "            \"phrase_field\" : \"*\"\n" +
                        "          }\n" +
                        "        }\n" +
                        "      }\n" +
                        "    }, {\n" +
                        "      \"span_term\" : {\n" +
                        "        \"phrase_field\" : {\n" +
                        "          \"value\" : \"non\"\n" +
                        "        }\n" +
                        "      }\n" +
                        "    }, {\n" +
                        "      \"span_multi\" : {\n" +
                        "        \"match\" : {\n" +
                        "          \"wildcard\" : {\n" +
                        "            \"phrase_field\" : \"*\"\n" +
                        "          }\n" +
                        "        }\n" +
                        "      }\n" +
                        "    }, {\n" +
                        "      \"span_term\" : {\n" +
                        "        \"phrase_field\" : {\n" +
                        "          \"value\" : \"programmers\"\n" +
                        "        }\n" +
                        "      }\n" +
                        "    } ],\n" +
                        "    \"slop\" : 0,\n" +
                        "    \"in_order\" : true\n" +
                        "  }\n" +
                        "}"
        );
    }

    @Test
    public void testCzech() throws Exception {
        assertJson("czech_field:'toto je test'",
                "{\n" +
                        "  \"match\" : {\n" +
                        "    \"czech_field\" : {\n" +
                        "      \"query\" : \"toto je test\",\n" +
                        "      \"type\" : \"phrase\"\n" +
                        "    }\n" +
                        "  }\n" +
                        "}"
        );
    }

    @Test
    public void testIssue62Highlighting() throws Exception {
        Map<String, Object> data = new HashMap<>();

        DocumentHighlighter highlighter;
        List<AnalyzedField.Token> highlights;

        data.put("phrase_field", "getting non-programmers to understand the development process");
        highlighter = new DocumentHighlighter(client(),
                DEFAULT_INDEX_NAME,
                "id",
                data,
                "phrase_field:\"* non * programmers\"");
        highlights = highlighter.highlight();
        sortHighlightTokens(highlights);

        assertEquals("[{\"term\":\"getting\",\"startOffset\":0,\"endOffset\":7,\"position\":1,\"attributes\":null,\"type\":\"<ALPHANUM>\",\"primaryKey\":null,\"fieldName\":\"phrase_field\",\"arrayIndex\":0,\"clause\":\"phrase_field CONTAINS \\\"null\\\"\"},{\"term\":\"non\",\"startOffset\":8,\"endOffset\":11,\"position\":2,\"attributes\":null,\"type\":\"<ALPHANUM>\",\"primaryKey\":null,\"fieldName\":\"phrase_field\",\"arrayIndex\":0,\"clause\":\"phrase_field CONTAINS \\\"null\\\"\"},{\"term\":\"programmers\",\"startOffset\":12,\"endOffset\":23,\"position\":3,\"attributes\":null,\"type\":\"<ALPHANUM>\",\"primaryKey\":null,\"fieldName\":\"phrase_field\",\"arrayIndex\":0,\"clause\":\"phrase_field CONTAINS \\\"null\\\"\"}]",
                new ObjectMapper().disable(MapperFeature.CAN_OVERRIDE_ACCESS_MODIFIERS).writeValueAsString(highlights));
    }

    @Test
    public void testIssue87() throws Exception {
        Map<String, Object> data = new HashMap<>();


        data.put("phrase_field", "getting non-programmers to understand the development process");

        for (String s : new String[]{"~", ":", "*", "?",
                "!", "%", "&", "(", ")", ",",
                "<", "=", ">", "[", "]", "^", "@", "#"}) {
            DocumentHighlighter highlighter;
            List<AnalyzedField.Token> highlights;

            highlighter = new DocumentHighlighter(client(),
                    DEFAULT_INDEX_NAME,
                    "id",
                    data,
                    "phrase_field:'" + s + "getting'");
            highlights = highlighter.highlight();
            sortHighlightTokens(highlights);

            assertEquals("[{\"term\":\"getting\",\"startOffset\":0,\"endOffset\":7,\"position\":1,\"attributes\":null,\"type\":\"<ALPHANUM>\",\"primaryKey\":null,\"fieldName\":\"phrase_field\",\"arrayIndex\":0,\"clause\":\"phrase_field CONTAINS \\\"" + s + "getting\\\"\"}]",
                    new ObjectMapper().disable(MapperFeature.CAN_OVERRIDE_ACCESS_MODIFIERS).writeValueAsString(highlights));
        }
    }

    @Test
    public void testTermMergingWithBoots() throws Exception {
        assertJson("phrase_field:(beer^3 wine)",
                "{\n" +
                        "  \"bool\" : {\n" +
                        "    \"must\" : [ {\n" +
                        "      \"term\" : {\n" +
                        "        \"phrase_field\" : {\n" +
                        "          \"value\" : \"beer\",\n" +
                        "          \"boost\" : 3.0\n" +
                        "        }\n" +
                        "      }\n" +
                        "    }, {\n" +
                        "      \"term\" : {\n" +
                        "        \"phrase_field\" : \"wine\"\n" +
                        "      }\n" +
                        "    } ]\n" +
                        "  }\n" +
                        "}"
        );
    }

    @Test
    public void testIssue69_REGEX_Clause() throws Exception {
        assertAST("phrase_field:~'A.*'",
                "QueryTree\n" +
                        "   Expansion\n" +
                        "      id=<db.schema.table.index>id\n" +
                        "      Word (fieldname=phrase_field, operator=REGEX, value=A.*, index=db.schema.table.index)"
        );

        assertAST("phrase_field:~'^A.*'",
                "QueryTree\n" +
                        "   Expansion\n" +
                        "      id=<db.schema.table.index>id\n" +
                        "      Phrase (fieldname=phrase_field, operator=REGEX, value=^A.*, index=db.schema.table.index)"
        );
    }

    @Test
    public void testBoolQueryAST_Issue75() throws Exception {
        assertAST("#bool( #must(here, there and everywhere)  #should(phrase_field:abc title:xyz stuff)  #must_not(foo bar) )",
                "QueryTree\n" +
                        "   Expansion\n" +
                        "      id=<db.schema.table.index>id\n" +
                        "      BoolQuery\n" +
                        "         Must\n" +
                        "            Or\n" +
                        "               Word (fieldname=fulltext_field, operator=CONTAINS, value=here, index=db.schema.table.index)\n" +
                        "               Word (fieldname=_all, operator=CONTAINS, value=here, index=db.schema.table.index)\n" +
                        "            Or\n" +
                        "               Word (fieldname=fulltext_field, operator=CONTAINS, value=there, index=db.schema.table.index)\n" +
                        "               Word (fieldname=_all, operator=CONTAINS, value=there, index=db.schema.table.index)\n" +
                        "            Or\n" +
                        "               Word (fieldname=fulltext_field, operator=CONTAINS, value=everywhere, index=db.schema.table.index)\n" +
                        "               Word (fieldname=_all, operator=CONTAINS, value=everywhere, index=db.schema.table.index)\n" +
                        "         Should\n" +
                        "            Word (fieldname=phrase_field, operator=CONTAINS, value=abc, index=db.schema.table.index)\n" +
                        "            Word (fieldname=title, operator=CONTAINS, value=xyz, index=db.schema.table.index)\n" +
                        "            Or\n" +
                        "               Word (fieldname=fulltext_field, operator=CONTAINS, value=stuff, index=db.schema.table.index)\n" +
                        "               Word (fieldname=_all, operator=CONTAINS, value=stuff, index=db.schema.table.index)\n" +
                        "         MustNot\n" +
                        "            Or\n" +
                        "               Word (fieldname=fulltext_field, operator=CONTAINS, value=foo, index=db.schema.table.index)\n" +
                        "               Word (fieldname=_all, operator=CONTAINS, value=foo, index=db.schema.table.index)\n" +
                        "            Or\n" +
                        "               Word (fieldname=fulltext_field, operator=CONTAINS, value=bar, index=db.schema.table.index)\n" +
                        "               Word (fieldname=_all, operator=CONTAINS, value=bar, index=db.schema.table.index)"
        );
    }

    @Test
    public void testBoolQueryJSON_Issue75() throws Exception {
        assertJson("#bool( #must(a:here, b:there and c:everywhere)  #should(phrase_field:abc title:xyz stuff)  #must_not(x:foo y:bar) )",
                "{\n" +
                        "  \"bool\" : {\n" +
                        "    \"must\" : [ {\n" +
                        "      \"term\" : {\n" +
                        "        \"a\" : \"here\"\n" +
                        "      }\n" +
                        "    }, {\n" +
                        "      \"term\" : {\n" +
                        "        \"b\" : \"there\"\n" +
                        "      }\n" +
                        "    }, {\n" +
                        "      \"term\" : {\n" +
                        "        \"c\" : \"everywhere\"\n" +
                        "      }\n" +
                        "    } ],\n" +
                        "    \"must_not\" : [ {\n" +
                        "      \"term\" : {\n" +
                        "        \"x\" : \"foo\"\n" +
                        "      }\n" +
                        "    }, {\n" +
                        "      \"term\" : {\n" +
                        "        \"y\" : \"bar\"\n" +
                        "      }\n" +
                        "    } ],\n" +
                        "    \"should\" : [ {\n" +
                        "      \"term\" : {\n" +
                        "        \"phrase_field\" : \"abc\"\n" +
                        "      }\n" +
                        "    }, {\n" +
                        "      \"term\" : {\n" +
                        "        \"title\" : \"xyz\"\n" +
                        "      }\n" +
                        "    }, {\n" +
                        "      \"bool\" : {\n" +
                        "        \"should\" : [ {\n" +
                        "          \"term\" : {\n" +
                        "            \"fulltext_field\" : \"stuff\"\n" +
                        "          }\n" +
                        "        }, {\n" +
                        "          \"term\" : {\n" +
                        "            \"_all\" : \"stuff\"\n" +
                        "          }\n" +
                        "        } ]\n" +
                        "      }\n" +
                        "    } ]\n" +
                        "  }\n" +
                        "}"
        );
    }

    @Test
    public void testIssue75Highlighting() throws Exception {
        Map<String, Object> data = new HashMap<>();

        DocumentHighlighter highlighter;
        List<AnalyzedField.Token> highlights;

        data.put("phrase_field", "a b c d e");
        highlighter = new DocumentHighlighter(client(),
                DEFAULT_INDEX_NAME,
                "id",
                data,
                "#bool(#must(phrase_field:a) #should(phrase_field:b phrase_field:c phrase_field:d) #must_not(phrase_field:e))");
        highlights = highlighter.highlight();
        sortHighlightTokens(highlights);

        assertEquals("[{\"term\":\"a\",\"startOffset\":0,\"endOffset\":1,\"position\":1,\"attributes\":null,\"type\":\"<ALPHANUM>\",\"primaryKey\":null,\"fieldName\":\"phrase_field\",\"arrayIndex\":0,\"clause\":\"phrase_field CONTAINS \\\"a\\\"\"},{\"term\":\"b\",\"startOffset\":2,\"endOffset\":3,\"position\":2,\"attributes\":null,\"type\":\"<ALPHANUM>\",\"primaryKey\":null,\"fieldName\":\"phrase_field\",\"arrayIndex\":0,\"clause\":\"phrase_field CONTAINS \\\"b\\\"\"},{\"term\":\"c\",\"startOffset\":4,\"endOffset\":5,\"position\":3,\"attributes\":null,\"type\":\"<ALPHANUM>\",\"primaryKey\":null,\"fieldName\":\"phrase_field\",\"arrayIndex\":0,\"clause\":\"phrase_field CONTAINS \\\"c\\\"\"},{\"term\":\"d\",\"startOffset\":6,\"endOffset\":7,\"position\":4,\"attributes\":null,\"type\":\"<ALPHANUM>\",\"primaryKey\":null,\"fieldName\":\"phrase_field\",\"arrayIndex\":0,\"clause\":\"phrase_field CONTAINS \\\"d\\\"\"}]",
                new ObjectMapper().disable(MapperFeature.CAN_OVERRIDE_ACCESS_MODIFIERS).writeValueAsString(highlights));
    }

    @Test
    public void testProximityHighlighting() throws Exception {
        Map<String, Object> data = new HashMap<>();

        DocumentHighlighter highlighter;
        List<AnalyzedField.Token> highlights;

        data.put("phrase_field", "attorneys have general blah blah blah blah networks");
        highlighter = new DocumentHighlighter(client(),
                DEFAULT_INDEX_NAME,
                "id",
                data,
                "( ((\"attorney*\" w/2 \"general\") w/50 \"network*\") )");
        highlights = highlighter.highlight();
        sortHighlightTokens(highlights);

        assertEquals("[{\"term\":\"attorneys\",\"startOffset\":0,\"endOffset\":9,\"position\":1,\"attributes\":null,\"type\":\"<ALPHANUM>\",\"primaryKey\":null,\"fieldName\":\"phrase_field\",\"arrayIndex\":0,\"clause\":\"_all CONTAINS \\\"null\\\"\"},{\"term\":\"general\",\"startOffset\":15,\"endOffset\":22,\"position\":3,\"attributes\":null,\"type\":\"<ALPHANUM>\",\"primaryKey\":null,\"fieldName\":\"phrase_field\",\"arrayIndex\":0,\"clause\":\"_all CONTAINS \\\"null\\\"\"},{\"term\":\"networks\",\"startOffset\":43,\"endOffset\":51,\"position\":8,\"attributes\":null,\"type\":\"<ALPHANUM>\",\"primaryKey\":null,\"fieldName\":\"phrase_field\",\"arrayIndex\":0,\"clause\":\"_all CONTAINS \\\"null\\\"\"}]",
                new ObjectMapper().disable(MapperFeature.CAN_OVERRIDE_ACCESS_MODIFIERS).writeValueAsString(highlights));
    }

    @Test
    public void testIssue75_Connectors() throws Exception {
        assertAST("#bool(#must() #should() #must_not())",
                "QueryTree\n" +
                        "   BoolQuery\n" +
                        "      Must\n" +
                        "      Should\n" +
                        "      MustNot"
        );

        assertAST("#bool(#must(and))",
                "QueryTree\n" +
                        "   BoolQuery\n" +
                        "      Must"
        );

        assertAST("#bool(#must(and or not with , & ! %))",
                "QueryTree\n" +
                        "   BoolQuery\n" +
                        "      Must"
        );

        assertAST("#bool(#must(and or not with , & ! % phrase_field:food))",
                "QueryTree\n" +
                        "   Expansion\n" +
                        "      id=<db.schema.table.index>id\n" +
                        "      BoolQuery\n" +
                        "         Must\n" +
                        "            Word (fieldname=phrase_field, operator=CONTAINS, value=food, index=db.schema.table.index)"
        );

        assertAST("#bool(#must(phrase_field:food and or not with , & ! %))",
                "QueryTree\n" +
                        "   Expansion\n" +
                        "      id=<db.schema.table.index>id\n" +
                        "      BoolQuery\n" +
                        "         Must\n" +
                        "            Word (fieldname=phrase_field, operator=CONTAINS, value=food, index=db.schema.table.index)"
        );
    }

    @Test
    public void testIssue75_IgnoreParenthesis() throws Exception {
        assertAST("#bool(#must( and,or,not! phrase_field:(this (is title:a) test) () ) #must_not( phrase_field:(this (is title:a) test) () ) #should( phrase_field:(this (is title:a) test) () ))",
                "QueryTree\n" +
                        "   Expansion\n" +
                        "      id=<db.schema.table.index>id\n" +
                        "      BoolQuery\n" +
                        "         Must\n" +
                        "            Word (fieldname=phrase_field, operator=CONTAINS, value=this, index=db.schema.table.index)\n" +
                        "            Word (fieldname=phrase_field, operator=CONTAINS, value=is, index=db.schema.table.index)\n" +
                        "            Word (fieldname=title, operator=CONTAINS, value=a, index=db.schema.table.index)\n" +
                        "            Word (fieldname=phrase_field, operator=CONTAINS, value=test, index=db.schema.table.index)\n" +
                        "         MustNot\n" +
                        "            Word (fieldname=phrase_field, operator=CONTAINS, value=this, index=db.schema.table.index)\n" +
                        "            Word (fieldname=phrase_field, operator=CONTAINS, value=is, index=db.schema.table.index)\n" +
                        "            Word (fieldname=title, operator=CONTAINS, value=a, index=db.schema.table.index)\n" +
                        "            Word (fieldname=phrase_field, operator=CONTAINS, value=test, index=db.schema.table.index)\n" +
                        "         Should\n" +
                        "            Word (fieldname=phrase_field, operator=CONTAINS, value=this, index=db.schema.table.index)\n" +
                        "            Word (fieldname=phrase_field, operator=CONTAINS, value=is, index=db.schema.table.index)\n" +
                        "            Word (fieldname=title, operator=CONTAINS, value=a, index=db.schema.table.index)\n" +
                        "            Word (fieldname=phrase_field, operator=CONTAINS, value=test, index=db.schema.table.index)"
        );
    }

    @Test
    public void testIssue75_SupportProximityAST() throws Exception {
        assertAST("#bool(#must( phrase_field:(a w/3 b w/7 c) )  #should( phrase_field:(a w/3 b w/7 c) ) #must_not( phrase_field:(a w/3 b w/7 c) ))",
                "QueryTree\n" +
                        "   Expansion\n" +
                        "      id=<db.schema.table.index>id\n" +
                        "      BoolQuery\n" +
                        "         Must\n" +
                        "            Proximity (fieldname=phrase_field, operator=CONTAINS, distance=3, ordered=false, index=db.schema.table.index)\n" +
                        "               Word (fieldname=phrase_field, operator=CONTAINS, value=a, index=db.schema.table.index)\n" +
                        "               Proximity (fieldname=phrase_field, operator=CONTAINS, distance=7, ordered=false, index=db.schema.table.index)\n" +
                        "                  Word (fieldname=phrase_field, operator=CONTAINS, value=b, index=db.schema.table.index)\n" +
                        "                  Word (fieldname=phrase_field, operator=CONTAINS, value=c, index=db.schema.table.index)\n" +
                        "         Should\n" +
                        "            Proximity (fieldname=phrase_field, operator=CONTAINS, distance=3, ordered=false, index=db.schema.table.index)\n" +
                        "               Word (fieldname=phrase_field, operator=CONTAINS, value=a, index=db.schema.table.index)\n" +
                        "               Proximity (fieldname=phrase_field, operator=CONTAINS, distance=7, ordered=false, index=db.schema.table.index)\n" +
                        "                  Word (fieldname=phrase_field, operator=CONTAINS, value=b, index=db.schema.table.index)\n" +
                        "                  Word (fieldname=phrase_field, operator=CONTAINS, value=c, index=db.schema.table.index)\n" +
                        "         MustNot\n" +
                        "            Proximity (fieldname=phrase_field, operator=CONTAINS, distance=3, ordered=false, index=db.schema.table.index)\n" +
                        "               Word (fieldname=phrase_field, operator=CONTAINS, value=a, index=db.schema.table.index)\n" +
                        "               Proximity (fieldname=phrase_field, operator=CONTAINS, distance=7, ordered=false, index=db.schema.table.index)\n" +
                        "                  Word (fieldname=phrase_field, operator=CONTAINS, value=b, index=db.schema.table.index)\n" +
                        "                  Word (fieldname=phrase_field, operator=CONTAINS, value=c, index=db.schema.table.index)"
        );
    }

    @Test
    public void testIssue75_SupportProximityJson() throws Exception {
        assertJson("#bool(#must( phrase_field:(a w/3 b w/7 c) ))",
                "{\n" +
                        "  \"bool\" : {\n" +
                        "    \"must\" : {\n" +
                        "      \"span_near\" : {\n" +
                        "        \"clauses\" : [ {\n" +
                        "          \"span_term\" : {\n" +
                        "            \"phrase_field\" : {\n" +
                        "              \"value\" : \"a\"\n" +
                        "            }\n" +
                        "          }\n" +
                        "        }, {\n" +
                        "          \"span_near\" : {\n" +
                        "            \"clauses\" : [ {\n" +
                        "              \"span_term\" : {\n" +
                        "                \"phrase_field\" : {\n" +
                        "                  \"value\" : \"b\"\n" +
                        "                }\n" +
                        "              }\n" +
                        "            }, {\n" +
                        "              \"span_term\" : {\n" +
                        "                \"phrase_field\" : {\n" +
                        "                  \"value\" : \"c\"\n" +
                        "                }\n" +
                        "              }\n" +
                        "            } ],\n" +
                        "            \"slop\" : 7,\n" +
                        "            \"in_order\" : false\n" +
                        "          }\n" +
                        "        } ],\n" +
                        "        \"slop\" : 3,\n" +
                        "        \"in_order\" : false\n" +
                        "      }\n" +
                        "    }\n" +
                        "  }\n" +
                        "}"
        );
    }

    @Test
    public void testIssue80_analyzedExactField() throws Exception {
        String q = "exact_field =[[\"12/31/1999\",\"2/3/1999\", \"12/31/2016\", \"UNKNOWN\", \"2/2/2016\"]]";

        assertJson(q,
                "{\n" +
                        "  \"terms\" : {\n" +
                        "    \"exact_field\" : [ \"12/31/1999\", \"2/3/1999\", \"12/31/2016\", \"unknown\", \"2/2/2016\" ]\n" +
                        "  }\n" +
                        "}"
        );

        assertAST(q,
                "QueryTree\n" +
                        "   Expansion\n" +
                        "      id=<db.schema.table.index>id\n" +
                        "      ArrayData (fieldname=exact_field, operator=EQ, value=$0, index=db.schema.table.index)"
        );
    }

    @Test
    public void testIssue80_unanalyzedField() throws Exception {
        String q = "unanalyzed_field =[[\"12/31/1999\",\"2/3/1999\", \"12/31/2016\", \"UNKNOWN\", \"2/2/2016\"]]";
        assertJson(q,
                "{\n" +
                        "  \"terms\" : {\n" +
                        "    \"unanalyzed_field\" : [ \"12/31/1999\", \"2/3/1999\", \"12/31/2016\", \"UNKNOWN\", \"2/2/2016\" ]\n" +
                        "  }\n" +
                        "}"
        );

        assertAST(q,
                "QueryTree\n" +
                        "   Expansion\n" +
                        "      id=<db.schema.table.index>id\n" +
                        "      ArrayData (fieldname=unanalyzed_field, operator=EQ, value=$0, index=db.schema.table.index)"
        );
    }

    @Test
    public void testIssue80_analyzedPhraseField() throws Exception {
        String q = "phrase_field =[[\"This is a mIxEDcAsE PHRASE\", \"UNKNOWN\", \"12/31/1999\"]]";

        assertJson(q,
                "{\n" +
                        "  \"bool\" : {\n" +
                        "    \"should\" : [ {\n" +
                        "      \"match\" : {\n" +
                        "        \"phrase_field\" : {\n" +
                        "          \"query\" : \"This is a mIxEDcAsE PHRASE\",\n" +
                        "          \"type\" : \"phrase\"\n" +
                        "        }\n" +
                        "      }\n" +
                        "    }, {\n" +
                        "      \"match\" : {\n" +
                        "        \"phrase_field\" : {\n" +
                        "          \"query\" : \"12/31/1999\",\n" +
                        "          \"type\" : \"phrase\"\n" +
                        "        }\n" +
                        "      }\n" +
                        "    }, {\n" +
                        "      \"terms\" : {\n" +
                        "        \"phrase_field\" : [ \"unknown\" ]\n" +
                        "      }\n" +
                        "    } ]\n" +
                        "  }\n" +
                        "}"
        );

        assertAST(q,
                "QueryTree\n" +
                        "   Expansion\n" +
                        "      id=<db.schema.table.index>id\n" +
                        "      Or\n" +
                        "         Phrase (fieldname=phrase_field, operator=CONTAINS, value=This is a mIxEDcAsE PHRASE, index=db.schema.table.index)\n" +
                        "         Phrase (fieldname=phrase_field, operator=CONTAINS, value=12/31/1999, index=db.schema.table.index)\n" +
                        "         Array (fieldname=phrase_field, operator=CONTAINS, index=db.schema.table.index) (OR)\n" +
                        "            Word (fieldname=phrase_field, operator=CONTAINS, value=unknown, index=db.schema.table.index)"
        );
    }

    @Test
    public void testIssue80_pkeyColumn() throws Exception {
        String q = "id:[[1,2,3,4,5,6,7,8,9,10]]";

        assertJson(q,
                "{\n" +
                        "  \"terms\" : {\n" +
                        "    \"id\" : [ 1, 2, 3, 4, 5, 6, 7, 8, 9, 10 ]\n" +
                        "  }\n" +
                        "}"
        );

        assertAST(q,
                "QueryTree\n" +
                        "   Expansion\n" +
                        "      id=<db.schema.table.index>id\n" +
                        "      ArrayData (fieldname=id, operator=CONTAINS, value=$0, index=db.schema.table.index)"
        );
    }

    @Test
    public void testStopWordRemoval_IndividualTerms() throws Exception {
        assertAST("english_field:(now is the time)",
                "QueryTree\n" +
                        "   Expansion\n" +
                        "      id=<db.schema.table.index>id\n" +
                        "      Array (fieldname=english_field, operator=CONTAINS, index=db.schema.table.index) (AND)\n" +
                        "         Word (fieldname=english_field, operator=CONTAINS, value=now, index=db.schema.table.index)\n" +
                        "         Word (fieldname=english_field, operator=CONTAINS, value=time, index=db.schema.table.index)"
        );
    }

    @Test
    public void testStopWordRemoval_Phrase() throws Exception {
        assertAST("english_field:'now is the time'",
                "QueryTree\n" +
                        "   Expansion\n" +
                        "      id=<db.schema.table.index>id\n" +
                        "      Phrase (fieldname=english_field, operator=CONTAINS, value=now is the time, index=db.schema.table.index)"
        );
    }

    @Test
    public void testStopWordRemoval_allField() throws Exception {
        assertAST("(now is the time) OR english_field:(now is the time)",
                "QueryTree\n" +
                        "   Expansion\n" +
                        "      id=<db.schema.table.index>id\n" +
                        "      Or\n" +
                        "         And\n" +
                        "            Or\n" +
                        "               Word (fieldname=fulltext_field, operator=CONTAINS, value=now, index=db.schema.table.index)\n" +
                        "               Word (fieldname=_all, operator=CONTAINS, value=now, index=db.schema.table.index)\n" +
                        "            Or\n" +
                        "               Word (fieldname=fulltext_field, operator=CONTAINS, value=is, index=db.schema.table.index)\n" +
                        "               Word (fieldname=_all, operator=CONTAINS, value=is, index=db.schema.table.index)\n" +
                        "            Or\n" +
                        "               Word (fieldname=fulltext_field, operator=CONTAINS, value=the, index=db.schema.table.index)\n" +
                        "               Word (fieldname=_all, operator=CONTAINS, value=the, index=db.schema.table.index)\n" +
                        "            Or\n" +
                        "               Word (fieldname=fulltext_field, operator=CONTAINS, value=time, index=db.schema.table.index)\n" +
                        "               Word (fieldname=_all, operator=CONTAINS, value=time, index=db.schema.table.index)\n" +
                        "         And\n" +
                        "            Array (fieldname=english_field, operator=CONTAINS, index=db.schema.table.index) (AND)\n" +
                        "               Word (fieldname=english_field, operator=CONTAINS, value=now, index=db.schema.table.index)\n" +
                        "               Word (fieldname=english_field, operator=CONTAINS, value=time, index=db.schema.table.index)"
        );
    }

    @Test
    public void testSingleQuestionMark_issue102() throws Exception {
        assertJson("exact_field:?",
                "{\n" +
                        "  \"exists\" : {\n" +
                        "    \"field\" : \"exact_field\"\n" +
                        "  }\n" +
                        "}"
        );
    }

    @Test
    public void testMultipleQuestionMarks_issue102() throws Exception {
        assertJson("exact_field:????",
                "{\n" +
                        "  \"wildcard\" : {\n" +
                        "    \"exact_field\" : \"????\"\n" +
                        "  }\n" +
                        "}"
        );
    }

    @Test
    public void testMultipleAsterisksMarks_issue102() throws Exception {
        assertJson("exact_field:****",
                "{\n" +
                        "  \"exists\" : {\n" +
                        "    \"field\" : \"exact_field\"\n" +
                        "  }\n" +
                        "}"
        );
    }

    @Test
    public void testCombinationWildcardsMarks_issue102() throws Exception {
        assertJson("exact_field:?***",
                "{\n" +
                        "  \"wildcard\" : {\n" +
                        "    \"exact_field\" : \"?***\"\n" +
                        "  }\n" +
                        "}"
        );
        assertJson("exact_field:***?",
                "{\n" +
                        "  \"wildcard\" : {\n" +
                        "    \"exact_field\" : \"***?\"\n" +
                        "  }\n" +
                        "}"
        );
    }

    @Test
    public void testIssue105() throws Exception {
        assertJson("exact_field:((red or blue) w/3 (cat or dog))",
                "{\n" +
                        "  \"span_near\" : {\n" +
                        "    \"clauses\" : [ {\n" +
                        "      \"span_or\" : {\n" +
                        "        \"clauses\" : [ {\n" +
                        "          \"span_term\" : {\n" +
                        "            \"exact_field\" : {\n" +
                        "              \"value\" : \"red\"\n" +
                        "            }\n" +
                        "          }\n" +
                        "        }, {\n" +
                        "          \"span_term\" : {\n" +
                        "            \"exact_field\" : {\n" +
                        "              \"value\" : \"blue\"\n" +
                        "            }\n" +
                        "          }\n" +
                        "        } ]\n" +
                        "      }\n" +
                        "    }, {\n" +
                        "      \"span_or\" : {\n" +
                        "        \"clauses\" : [ {\n" +
                        "          \"span_term\" : {\n" +
                        "            \"exact_field\" : {\n" +
                        "              \"value\" : \"cat\"\n" +
                        "            }\n" +
                        "          }\n" +
                        "        }, {\n" +
                        "          \"span_term\" : {\n" +
                        "            \"exact_field\" : {\n" +
                        "              \"value\" : \"dog\"\n" +
                        "            }\n" +
                        "          }\n" +
                        "        } ]\n" +
                        "      }\n" +
                        "    } ],\n" +
                        "    \"slop\" : 3,\n" +
                        "    \"in_order\" : false\n" +
                        "  }\n" +
                        "}"
        );
    }

    @Test
    public void testIssue105_complex() throws Exception {
        assertJson("phrase_field:((service*) w/2 (area*) w/10 (negotiat* OR (bargain* w/3 food) OR contract*) w/10 provider*)",
                "{\n" +
                        "  \"span_near\" : {\n" +
                        "    \"clauses\" : [ {\n" +
                        "      \"span_multi\" : {\n" +
                        "        \"match\" : {\n" +
                        "          \"prefix\" : {\n" +
                        "            \"phrase_field\" : \"service\"\n" +
                        "          }\n" +
                        "        }\n" +
                        "      }\n" +
                        "    }, {\n" +
                        "      \"span_near\" : {\n" +
                        "        \"clauses\" : [ {\n" +
                        "          \"span_multi\" : {\n" +
                        "            \"match\" : {\n" +
                        "              \"prefix\" : {\n" +
                        "                \"phrase_field\" : \"area\"\n" +
                        "              }\n" +
                        "            }\n" +
                        "          }\n" +
                        "        }, {\n" +
                        "          \"span_near\" : {\n" +
                        "            \"clauses\" : [ {\n" +
                        "              \"span_or\" : {\n" +
                        "                \"clauses\" : [ {\n" +
                        "                  \"span_multi\" : {\n" +
                        "                    \"match\" : {\n" +
                        "                      \"prefix\" : {\n" +
                        "                        \"phrase_field\" : \"negotiat\"\n" +
                        "                      }\n" +
                        "                    }\n" +
                        "                  }\n" +
                        "                }, {\n" +
                        "                  \"span_near\" : {\n" +
                        "                    \"clauses\" : [ {\n" +
                        "                      \"span_multi\" : {\n" +
                        "                        \"match\" : {\n" +
                        "                          \"prefix\" : {\n" +
                        "                            \"phrase_field\" : \"bargain\"\n" +
                        "                          }\n" +
                        "                        }\n" +
                        "                      }\n" +
                        "                    }, {\n" +
                        "                      \"span_term\" : {\n" +
                        "                        \"phrase_field\" : {\n" +
                        "                          \"value\" : \"food\"\n" +
                        "                        }\n" +
                        "                      }\n" +
                        "                    } ],\n" +
                        "                    \"slop\" : 3,\n" +
                        "                    \"in_order\" : false\n" +
                        "                  }\n" +
                        "                }, {\n" +
                        "                  \"span_multi\" : {\n" +
                        "                    \"match\" : {\n" +
                        "                      \"prefix\" : {\n" +
                        "                        \"phrase_field\" : \"contract\"\n" +
                        "                      }\n" +
                        "                    }\n" +
                        "                  }\n" +
                        "                } ]\n" +
                        "              }\n" +
                        "            }, {\n" +
                        "              \"span_multi\" : {\n" +
                        "                \"match\" : {\n" +
                        "                  \"prefix\" : {\n" +
                        "                    \"phrase_field\" : \"provider\"\n" +
                        "                  }\n" +
                        "                }\n" +
                        "              }\n" +
                        "            } ],\n" +
                        "            \"slop\" : 10,\n" +
                        "            \"in_order\" : false\n" +
                        "          }\n" +
                        "        } ],\n" +
                        "        \"slop\" : 10,\n" +
                        "        \"in_order\" : false\n" +
                        "      }\n" +
                        "    } ],\n" +
                        "    \"slop\" : 2,\n" +
                        "    \"in_order\" : false\n" +
                        "  }\n" +
                        "}"
        );
    }

    @Test
    public void testIssue106() throws Exception {
        assertJson("( #expand<groupid=<this.index>groupid> ( field:value #filter(other_field:other_value and other_field:other_value2) ) )",
                "{\n" +
                        "  \"bool\" : {\n" +
                        "    \"should\" : [ {\n" +
                        "      \"bool\" : {\n" +
                        "        \"must\" : [ {\n" +
                        "          \"term\" : {\n" +
                        "            \"field\" : \"value\"\n" +
                        "          }\n" +
                        "        }, {\n" +
                        "          \"bool\" : {\n" +
                        "            \"must\" : [ {\n" +
                        "              \"term\" : {\n" +
                        "                \"other_field\" : \"other_value\"\n" +
                        "              }\n" +
                        "            }, {\n" +
                        "              \"term\" : {\n" +
                        "                \"other_field\" : \"other_value2\"\n" +
                        "              }\n" +
                        "            } ]\n" +
                        "          }\n" +
                        "        } ]\n" +
                        "      }\n" +
                        "    }, {\n" +
                        "      \"term\" : {\n" +
                        "        \"field\" : \"value\"\n" +
                        "      }\n" +
                        "    } ]\n" +
                        "  }\n" +
                        "}"
        );
    }

    @Test
    public void testExactPhrasesGetMerged() throws Exception {
        assertAST("( (( AND ( data_client_name = WELLMARK AND (exact_field = \"asdf, CATHI (sdfg)\" OR " +
                        "exact_field = \"sdfg, qwer\" OR exact_field = \"swergs, ersd\" OR exact_field = \"wergf, fsd\" OR " +
                        "exact_field = \"DHJ, hsdgf\" OR exact_field = \"dfbg, werfdvc\" OR exact_field = \"sdfg, wwwert\" OR " +
                        "exact_field = \"ersfd, KJHSA\" OR exact_field = \"AIUKSJD, kasdf\" OR exact_field = \"sdfg, werww\") AND " +
                        "data_date_combined_family <= \"2013-12-31\" AND data_duplicate_resource = NO AND " +
                        "(data_record_type = EMAIL OR data_record_type = \"EMAIL ATTACHMENT\" OR data_record_type = \"EMAIL ATTACHMENT OLE\") AND data_filter_universal = \"*\" AND data_moved_to: null ) ) ) )",
                "QueryTree\n" +
                        "   Expansion\n" +
                        "      id=<db.schema.table.index>id\n" +
                        "      And\n" +
                        "         Word (fieldname=data_client_name, operator=EQ, value=wellmark, index=db.schema.table.index)\n" +
                        "         Or\n" +
                        "            Array (fieldname=exact_field, operator=EQ, index=db.schema.table.index) (OR)\n" +
                        "               Word (fieldname=exact_field, operator=EQ, value=asdf, cathi (sdfg), index=db.schema.table.index)\n" +
                        "               Word (fieldname=exact_field, operator=EQ, value=sdfg, qwer, index=db.schema.table.index)\n" +
                        "               Word (fieldname=exact_field, operator=EQ, value=swergs, ersd, index=db.schema.table.index)\n" +
                        "               Word (fieldname=exact_field, operator=EQ, value=wergf, fsd, index=db.schema.table.index)\n" +
                        "               Word (fieldname=exact_field, operator=EQ, value=dhj, hsdgf, index=db.schema.table.index)\n" +
                        "               Word (fieldname=exact_field, operator=EQ, value=dfbg, werfdvc, index=db.schema.table.index)\n" +
                        "               Word (fieldname=exact_field, operator=EQ, value=sdfg, wwwert, index=db.schema.table.index)\n" +
                        "               Word (fieldname=exact_field, operator=EQ, value=ersfd, kjhsa, index=db.schema.table.index)\n" +
                        "               Word (fieldname=exact_field, operator=EQ, value=aiuksjd, kasdf, index=db.schema.table.index)\n" +
                        "               Word (fieldname=exact_field, operator=EQ, value=sdfg, werww, index=db.schema.table.index)\n" +
                        "         Word (fieldname=data_date_combined_family, operator=LTE, value=2013-12-31, index=db.schema.table.index)\n" +
                        "         Word (fieldname=data_duplicate_resource, operator=EQ, value=no, index=db.schema.table.index)\n" +
                        "         Or\n" +
                        "            Array (fieldname=data_record_type, operator=EQ, index=db.schema.table.index) (OR)\n" +
                        "               Word (fieldname=data_record_type, operator=EQ, value=email, index=db.schema.table.index)\n" +
                        "               Word (fieldname=data_record_type, operator=EQ, value=email attachment, index=db.schema.table.index)\n" +
                        "               Word (fieldname=data_record_type, operator=EQ, value=email attachment ole, index=db.schema.table.index)\n" +
                        "         NotNull (fieldname=data_filter_universal, operator=EQ, index=db.schema.table.index)\n" +
                        "         Null (fieldname=data_moved_to, operator=CONTAINS, index=db.schema.table.index)"
        );
        assertJson("( (( AND ( data_client_name = WELLMARK AND (exact_field = \"asdf, CATHI (sdfg)\" OR " +
                        "exact_field = \"sdfg, qwer\" OR exact_field = \"swergs, ersd\" OR exact_field = \"wergf, fsd\" OR " +
                        "exact_field = \"DHJ, hsdgf\" OR exact_field = \"dfbg, werfdvc\" OR exact_field = \"sdfg, wwwert\" OR " +
                        "exact_field = \"ersfd, KJHSA\" OR exact_field = \"AIUKSJD, kasdf\" OR exact_field = \"sdfg, werww\") AND " +
                        "data_date_combined_family <= \"2013-12-31\" AND data_duplicate_resource = NO AND " +
                        "(data_record_type = EMAIL OR data_record_type = \"EMAIL ATTACHMENT\" OR data_record_type = \"EMAIL ATTACHMENT OLE\") AND data_filter_universal = \"*\" AND data_moved_to: null ) ) ) )",
                "{\n" +
                        "  \"bool\" : {\n" +
                        "    \"must\" : [ {\n" +
                        "      \"term\" : {\n" +
                        "        \"data_client_name\" : \"wellmark\"\n" +
                        "      }\n" +
                        "    }, {\n" +
                        "      \"terms\" : {\n" +
                        "        \"exact_field\" : [ \"asdf, cathi (sdfg)\", \"sdfg, qwer\", \"swergs, ersd\", \"wergf, fsd\", \"dhj, hsdgf\", \"dfbg, werfdvc\", \"sdfg, wwwert\", \"ersfd, kjhsa\", \"aiuksjd, kasdf\", \"sdfg, werww\" ]\n" +
                        "      }\n" +
                        "    }, {\n" +
                        "      \"range\" : {\n" +
                        "        \"data_date_combined_family\" : {\n" +
                        "          \"from\" : null,\n" +
                        "          \"to\" : \"2013-12-31\",\n" +
                        "          \"include_lower\" : true,\n" +
                        "          \"include_upper\" : true\n" +
                        "        }\n" +
                        "      }\n" +
                        "    }, {\n" +
                        "      \"term\" : {\n" +
                        "        \"data_duplicate_resource\" : \"no\"\n" +
                        "      }\n" +
                        "    }, {\n" +
                        "      \"terms\" : {\n" +
                        "        \"data_record_type\" : [ \"email\", \"email attachment\", \"email attachment ole\" ]\n" +
                        "      }\n" +
                        "    }, {\n" +
                        "      \"exists\" : {\n" +
                        "        \"field\" : \"data_filter_universal\"\n" +
                        "      }\n" +
                        "    }, {\n" +
                        "      \"bool\" : {\n" +
                        "        \"must_not\" : {\n" +
                        "          \"exists\" : {\n" +
                        "            \"field\" : \"data_moved_to\"\n" +
                        "          }\n" +
                        "        }\n" +
                        "      }\n" +
                        "    } ]\n" +
                        "  }\n" +
                        "}"
        );
    }

    @Test
    public void testProximityForIssue105_1() throws Exception {
        assertJson("fulltext:('lunch meeting' w/100 (food or drink*))",
                "{\n" +
                        "  \"span_near\" : {\n" +
                        "    \"clauses\" : [ {\n" +
                        "      \"span_term\" : {\n" +
                        "        \"fulltext\" : {\n" +
                        "          \"value\" : \"lunch meeting\"\n" +
                        "        }\n" +
                        "      }\n" +
                        "    }, {\n" +
                        "      \"span_or\" : {\n" +
                        "        \"clauses\" : [ {\n" +
                        "          \"span_term\" : {\n" +
                        "            \"fulltext\" : {\n" +
                        "              \"value\" : \"food\"\n" +
                        "            }\n" +
                        "          }\n" +
                        "        }, {\n" +
                        "          \"span_multi\" : {\n" +
                        "            \"match\" : {\n" +
                        "              \"prefix\" : {\n" +
                        "                \"fulltext\" : \"drink\"\n" +
                        "              }\n" +
                        "            }\n" +
                        "          }\n" +
                        "        } ]\n" +
                        "      }\n" +
                        "    } ],\n" +
                        "    \"slop\" : 100,\n" +
                        "    \"in_order\" : false\n" +
                        "  }\n" +
                        "}"
        );
    }

    @Test
    public void testProximityForIssue105_2() throws Exception {
        assertJson("fulltext:(term1 w/3 (term2 OR term3)) w/10 (term or list)",
                "{\n" +
                        "  \"span_near\" : {\n" +
                        "    \"clauses\" : [ {\n" +
                        "      \"span_near\" : {\n" +
                        "        \"clauses\" : [ {\n" +
                        "          \"span_term\" : {\n" +
                        "            \"fulltext\" : {\n" +
                        "              \"value\" : \"term1\"\n" +
                        "            }\n" +
                        "          }\n" +
                        "        }, {\n" +
                        "          \"span_or\" : {\n" +
                        "            \"clauses\" : [ {\n" +
                        "              \"span_term\" : {\n" +
                        "                \"fulltext\" : {\n" +
                        "                  \"value\" : \"term2\"\n" +
                        "                }\n" +
                        "              }\n" +
                        "            }, {\n" +
                        "              \"span_term\" : {\n" +
                        "                \"fulltext\" : {\n" +
                        "                  \"value\" : \"term3\"\n" +
                        "                }\n" +
                        "              }\n" +
                        "            } ]\n" +
                        "          }\n" +
                        "        } ],\n" +
                        "        \"slop\" : 3,\n" +
                        "        \"in_order\" : false\n" +
                        "      }\n" +
                        "    }, {\n" +
                        "      \"span_or\" : {\n" +
                        "        \"clauses\" : [ {\n" +
                        "          \"span_term\" : {\n" +
                        "            \"fulltext\" : {\n" +
                        "              \"value\" : \"term\"\n" +
                        "            }\n" +
                        "          }\n" +
                        "        }, {\n" +
                        "          \"span_term\" : {\n" +
                        "            \"fulltext\" : {\n" +
                        "              \"value\" : \"term\"\n" +
                        "            }\n" +
                        "          }\n" +
                        "        }, {\n" +
                        "          \"span_term\" : {\n" +
                        "            \"fulltext\" : {\n" +
                        "              \"value\" : \"list\"\n" +
                        "            }\n" +
                        "          }\n" +
                        "        }, {\n" +
                        "          \"span_term\" : {\n" +
                        "            \"fulltext\" : {\n" +
                        "              \"value\" : \"list\"\n" +
                        "            }\n" +
                        "          }\n" +
                        "        } ]\n" +
                        "      }\n" +
                        "    } ],\n" +
                        "    \"slop\" : 10,\n" +
                        "    \"in_order\" : false\n" +
                        "  }\n" +
                        "}"
        );
    }

    @Test
    public void testGIANTNumber_Issue116() throws Exception {
        assertJson("exact_field:90130715133114369814655",
                "{\n" +
                        "  \"term\" : {\n" +
                        "    \"exact_field\" : \"90130715133114369814655\"\n" +
                        "  }\n" +
                        "}"
        );
    }

    @Test
    public void testRewritingWildcardsWithShingles_Prefix() throws Exception {
        assertJson("shingle_field:the*",
                "{\n" +
                        "  \"regexp\" : {\n" +
                        "    \"shingle_field\" : {\n" +
                        "      \"value\" : \"the[^$]*\",\n" +
                        "      \"flags_value\" : 65535\n" +
                        "    }\n" +
                        "  }\n" +
                        "}"
        );
    }

    @Test
    public void testRewritingWildcardsWithShingles_STAR_MIDDLE() throws Exception {
        assertJson("shingle_field:t*he",
                "{\n" +
                        "  \"regexp\" : {\n" +
                        "    \"shingle_field\" : {\n" +
                        "      \"value\" : \"t[^$]*he\",\n" +
                        "      \"flags_value\" : 65535\n" +
                        "    }\n" +
                        "  }\n" +
                        "}"
        );
    }

    @Test
    public void testRewritingWildcardsWithShingles_STAR_MIDDLE_END() throws Exception {
        assertJson("shingle_field:t*he*",
                "{\n" +
                        "  \"regexp\" : {\n" +
                        "    \"shingle_field\" : {\n" +
                        "      \"value\" : \"t[^$]*he[^$]*\",\n" +
                        "      \"flags_value\" : 65535\n" +
                        "    }\n" +
                        "  }\n" +
                        "}"
        );
    }

    @Test
    public void testRewritingWildcardsWithShingles_QUESTION_END() throws Exception {
        assertJson("shingle_field:the?",
                "{\n" +
                        "  \"regexp\" : {\n" +
                        "    \"shingle_field\" : {\n" +
<<<<<<< HEAD
                        "      \"value\" : \"the[^$]?\",\n" +
                        "      \"flags_value\" : 65535\n" +
=======
                        "      \"value\" : \"the[^$]\"\n" +
>>>>>>> 0df181ce
                        "    }\n" +
                        "  }\n" +
                        "}"
        );
    }

    @Test
    public void testRewritingWildcardsWithShingles_QUESTION_MIDDLE_END() throws Exception {
        assertJson("shingle_field:t?he?",
                "{\n" +
                        "  \"regexp\" : {\n" +
                        "    \"shingle_field\" : {\n" +
<<<<<<< HEAD
                        "      \"value\" : \"t[^$]?he[^$]?\",\n" +
                        "      \"flags_value\" : 65535\n" +
=======
                        "      \"value\" : \"t[^$]he[^$]\"\n" +
>>>>>>> 0df181ce
                        "    }\n" +
                        "  }\n" +
                        "}"
        );
    }

    @Test
    public void testRewritingWildcardsWithShingles_Proximity() throws Exception {
        assertJson("shingle_field:(the* w/3 winner)",
                "{\n" +
                        "  \"span_near\" : {\n" +
                        "    \"clauses\" : [ {\n" +
                        "      \"span_multi\" : {\n" +
                        "        \"match\" : {\n" +
                        "          \"regexp\" : {\n" +
                        "            \"shingle_field\" : {\n" +
                        "              \"value\" : \"the[^$]*\",\n" +
                        "              \"flags_value\" : 65535\n" +
                        "            }\n" +
                        "          }\n" +
                        "        }\n" +
                        "      }\n" +
                        "    }, {\n" +
                        "      \"span_term\" : {\n" +
                        "        \"shingle_field\" : {\n" +
                        "          \"value\" : \"winner\"\n" +
                        "        }\n" +
                        "      }\n" +
                        "    } ],\n" +
                        "    \"slop\" : 3,\n" +
                        "    \"in_order\" : false\n" +
                        "  }\n" +
                        "}"
        );
    }

    @Test
    public void testRewritingWildcardsWithShingles_ProximityPhrase() throws Exception {
        assertJson("shingle_field:'the* winner'",
                "{\n" +
                        "  \"wildcard\" : {\n" +
                        "    \"shingle_field\" : \"the*$winner\"\n" +
                        "  }\n" +
                        "}"
        );
    }

    @Test
    public void testRewritingWildcardsWithShingles_WildcardOnly() throws Exception {
        assertJson("shingle_field:*",
                "{\n" +
                        "  \"exists\" : {\n" +
                        "    \"field\" : \"shingle_field\"\n" +
                        "  }\n" +
                        "}"
        );
    }

    @Test
    public void testRewritingWildcardsWithShingles_NE_WildcardOnly() throws Exception {
        assertJson("shingle_field<>*",
                "{\n" +
                        "  \"bool\" : {\n" +
                        "    \"must_not\" : {\n" +
                        "      \"exists\" : {\n" +
                        "        \"field\" : \"shingle_field\"\n" +
                        "      }\n" +
                        "    }\n" +
                        "  }\n" +
                        "}"
        );
    }

    @Test
    public void testRewritingWildcardsWithShingles_NE_ProximityPhrase() throws Exception {
        assertJson("shingle_field<>'the* winner'",
                "{\n" +
                        "  \"bool\" : {\n" +
                        "    \"must_not\" : {\n" +
                        "      \"wildcard\" : {\n" +
                        "        \"shingle_field\" : \"the*$winner\"\n" +
                        "      }\n" +
                        "    }\n" +
                        "  }\n" +
                        "}"
        );
    }


    @Test
    public void testExpansionWithNamedIndexLink() throws Exception {
        assertAST("#options(other:(left=<table.index>right)) food",
                "QueryTree\n" +
                        "   Options\n" +
                        "      other:(left=<db.schema.table.index>right)\n" +
                        "         LeftField (value=left)\n" +
                        "         IndexName (value=db.schema.table.index)\n" +
                        "         RightField (value=right)\n" +
                        "   Or\n" +
                        "      Expansion\n" +
                        "         id=<db.schema.table.index>id\n" +
                        "         Or\n" +
                        "            Word (fieldname=fulltext_field, operator=CONTAINS, value=food, index=db.schema.table.index)\n" +
                        "            Word (fieldname=_all, operator=CONTAINS, value=food, index=db.schema.table.index)\n" +
                        "      Expansion\n" +
                        "         other:(left=<db.schema.table.index>right)\n" +
                        "            LeftField (value=left)\n" +
                        "            IndexName (value=db.schema.table.index)\n" +
                        "            RightField (value=right)\n" +
                        "         Or\n" +
                        "            Word (fieldname=fulltext_field, operator=CONTAINS, value=food, index=db.schema.table.index)\n" +
                        "            Word (fieldname=_all, operator=CONTAINS, value=food, index=db.schema.table.index)");
    }

    @Test
    public void testRegexProximityWithAPhrase() throws Exception {
        assertJson("phrase_field:~\"a.*\" w/3 phrase_field:~\"b.* \"",
                "{\n" +
                        "  \"span_near\" : {\n" +
                        "    \"clauses\" : [ {\n" +
                        "      \"span_multi\" : {\n" +
                        "        \"match\" : {\n" +
                        "          \"regexp\" : {\n" +
                        "            \"phrase_field\" : {\n" +
                        "              \"value\" : \"a.*\",\n" +
                        "              \"flags_value\" : 65535\n" +
                        "            }\n" +
                        "          }\n" +
                        "        }\n" +
                        "      }\n" +
                        "    }, {\n" +
                        "      \"span_multi\" : {\n" +
                        "        \"match\" : {\n" +
                        "          \"regexp\" : {\n" +
                        "            \"phrase_field\" : {\n" +
                        "              \"value\" : \"b.*\",\n" +
                        "              \"flags_value\" : 65535\n" +
                        "            }\n" +
                        "          }\n" +
                        "        }\n" +
                        "      }\n" +
                        "    } ],\n" +
                        "    \"slop\" : 3,\n" +
                        "    \"in_order\" : false\n" +
                        "  }\n" +
                        "}"
        );
    }

    @Test
    public void testComplexTokenPulloutWithAND() throws Exception {
        assertAST("english_field:(\"I''ll see you later\" and darling)",
                "QueryTree\n" +
                        "   Expansion\n" +
                        "      id=<db.schema.table.index>id\n" +
                        "      And\n" +
                        "         Phrase (fieldname=english_field, operator=CONTAINS, value=I''ll see you later, index=db.schema.table.index)\n" +
                        "         Array (fieldname=english_field, operator=CONTAINS, index=db.schema.table.index) (AND)\n" +
                        "            Word (fieldname=english_field, operator=CONTAINS, value=darl, index=db.schema.table.index)");
    }

    @Test
    public void testIssue35() throws Exception {
        QueryRewriter qr;

        qr = qr("#tally(field, \"^.*\", 5000, \"term\", 50)");
        assertEquals(
                "\"field\"{\"terms\":{\"field\":\"field\",\"size\":5000,\"shard_size\":50,\"order\":{\"_term\":\"asc\"}}}",
                qr.rewriteAggregations().toXContent(JsonXContent.contentBuilder(), null).string()
        );

        qr = qr("#tally(field, \"^.*\", 5000, \"term\", 50, #tally(field, \"^.*\", 5000, \"term\"))");
        assertEquals(
                "\"field\"{\"terms\":{\"field\":\"field\",\"size\":5000,\"shard_size\":50,\"order\":{\"_term\":\"asc\"}},\"aggregations\":{\"field\":{\"terms\":{\"field\":\"field\",\"size\":5000,\"shard_size\":0,\"order\":{\"_term\":\"asc\"}}}}}",
                qr.rewriteAggregations().toXContent(JsonXContent.contentBuilder(), null).string()
        );
    }

    @Test
    public void testIssue132() throws Exception {
        assertAST("#expand<group_id=<this.index>group_id>(#expand<group_id=<this.index>group_id>(pk_id:3 OR pk_id:5))",
                "QueryTree\n" +
                        "   Or\n" +
                        "      Expansion\n" +
                        "         group_id=<db.schema.table.index>group_id\n" +
                        "         Or\n" +
                        "            Expansion\n" +
                        "               group_id=<db.schema.table.index>group_id\n" +
                        "               Or\n" +
                        "                  Array (fieldname=pk_id, operator=CONTAINS, index=db.schema.table.index) (OR)\n" +
                        "                     Number (fieldname=pk_id, operator=CONTAINS, value=3, index=db.schema.table.index)\n" +
                        "                     Number (fieldname=pk_id, operator=CONTAINS, value=5, index=db.schema.table.index)\n" +
                        "            Expansion\n" +
                        "               id=<db.schema.table.index>id\n" +
                        "               Array (fieldname=pk_id, operator=CONTAINS, index=db.schema.table.index) (OR)\n" +
                        "                  Number (fieldname=pk_id, operator=CONTAINS, value=3, index=db.schema.table.index)\n" +
                        "                  Number (fieldname=pk_id, operator=CONTAINS, value=5, index=db.schema.table.index)\n" +
                        "            Array (fieldname=pk_id, operator=CONTAINS, index=db.schema.table.index) (OR)\n" +
                        "               Number (fieldname=pk_id, operator=CONTAINS, value=3, index=db.schema.table.index)\n" +
                        "               Number (fieldname=pk_id, operator=CONTAINS, value=5, index=db.schema.table.index)\n" +
                        "      Expansion\n" +
                        "         id=<db.schema.table.index>id\n" +
                        "         Array (fieldname=pk_id, operator=CONTAINS, index=db.schema.table.index) (OR)\n" +
                        "            Number (fieldname=pk_id, operator=CONTAINS, value=3, index=db.schema.table.index)\n" +
                        "            Number (fieldname=pk_id, operator=CONTAINS, value=5, index=db.schema.table.index)");
    }

    @Test
    public void testIssue148() throws Exception {
        assertJson(
                "null_field:null, exact_field:null",
                "{\n" +
                        "  \"bool\" : {\n" +
                        "    \"should\" : [ {\n" +
                        "      \"bool\" : {\n" +
                        "        \"must_not\" : {\n" +
                        "          \"exists\" : {\n" +
                        "            \"field\" : \"null_field\"\n" +
                        "          }\n" +
                        "        }\n" +
                        "      }\n" +
                        "    }, {\n" +
                        "      \"bool\" : {\n" +
                        "        \"must_not\" : {\n" +
                        "          \"exists\" : {\n" +
                        "            \"field\" : \"exact_field\"\n" +
                        "          }\n" +
                        "        }\n" +
                        "      }\n" +
                        "    } ]\n" +
                        "  }\n" +
                        "}"
        );
    }

    @Test
    public void testIssue143_ASTParsing() throws Exception {
        assertAST(
                "subject:(beer or wine and cheese) and ({" +
                        "\"match_all\":{}" +
                        "}) not subject:pickles",
                "QueryTree\n" +
                        "   Expansion\n" +
                        "      id=<db.schema.table.index>id\n" +
                        "      And\n" +
                        "         Or\n" +
                        "            Word (fieldname=subject, operator=CONTAINS, value=beer, index=db.schema.table.index)\n" +
                        "            And\n" +
                        "               Array (fieldname=subject, operator=CONTAINS, index=db.schema.table.index) (AND)\n" +
                        "                  Word (fieldname=subject, operator=CONTAINS, value=wine, index=db.schema.table.index)\n" +
                        "                  Word (fieldname=subject, operator=CONTAINS, value=cheese, index=db.schema.table.index)\n" +
                        "         JsonQuery (value={\"match_all\":{}})\n" +
                        "         Not\n" +
                        "            Word (fieldname=subject, operator=CONTAINS, value=pickles, index=db.schema.table.index)"
        );
    }

    @Test
    public void testIssue143_Json() throws Exception {
        assertJson(
                "subject:(beer or wine and cheese) and ({" +
                        "\"match_all\":{}" +
                        "}) not subject:pickles",
                "{\n" +
                        "  \"bool\" : {\n" +
                        "    \"must\" : [ {\n" +
                        "      \"bool\" : {\n" +
                        "        \"should\" : [ {\n" +
                        "          \"term\" : {\n" +
                        "            \"subject\" : \"beer\"\n" +
                        "          }\n" +
                        "        }, {\n" +
                        "          \"bool\" : {\n" +
                        "            \"must\" : [ {\n" +
                        "              \"term\" : {\n" +
                        "                \"subject\" : \"wine\"\n" +
                        "              }\n" +
                        "            }, {\n" +
                        "              \"term\" : {\n" +
                        "                \"subject\" : \"cheese\"\n" +
                        "              }\n" +
                        "            } ]\n" +
                        "          }\n" +
                        "        } ]\n" +
                        "      }\n" +
                        "    }, {\n" +
                        "      \"match_all\" : { }\n" +
                        "    }, {\n" +
                        "      \"bool\" : {\n" +
                        "        \"must_not\" : {\n" +
                        "          \"term\" : {\n" +
                        "            \"subject\" : \"pickles\"\n" +
                        "          }\n" +
                        "        }\n" +
                        "      }\n" +
                        "    } ]\n" +
                        "  }\n" +
                        "}"
        );
    }

    @Test
    public void testIssue150() throws Exception {
        QueryRewriter qr = qr("#json_agg({\n" +
                "  \"top-tags\" : {\n" +
                "    \"terms\" : {\n" +
                "      \"field\" : \"tags\",\n" +
                "      \"size\" : 3\n" +
                "    },\n" +
                "    \"aggs\" : {\n" +
                "      \"top_tag_hits\" : {\n" +
                "        \"top_hits\" : {\n" +
                "          \"sort\" : [ {\n" +
                "            \"last_activity_date\" : {\n" +
                "              \"order\" : \"desc\"\n" +
                "            }\n" +
                "          } ],\n" +
                "          \"_source\" : {\n" +
                "            \"include\" : [ \"title\" ]\n" +
                "          },\n" +
                "          \"size\" : 1\n" +
                "        }\n" +
                "      }\n" +
                "    }\n" +
                "  }\n" +
                "}) beer,wine,cheese");
        SearchRequestBuilder builder = new SearchRequestBuilder(client(), SearchAction.INSTANCE);
        builder.setQuery(qr.rewriteQuery());
        builder.addAggregation(qr.rewriteAggregations());

        assertEquals(
                "{\n" +
                        "  \"query\" : {\n" +
                        "    \"bool\" : {\n" +
                        "      \"should\" : [ {\n" +
                        "        \"terms\" : {\n" +
                        "          \"fulltext_field\" : [ \"beer\", \"wine\", \"cheese\" ]\n" +
                        "        }\n" +
                        "      }, {\n" +
                        "        \"terms\" : {\n" +
                        "          \"_all\" : [ \"beer\", \"wine\", \"cheese\" ]\n" +
                        "        }\n" +
                        "      } ]\n" +
                        "    }\n" +
                        "  },\n" +
                        "  \"aggregations\" : {\n" +
                        "    \"top-tags\" : {\n" +
                        "      \"terms\" : {\n" +
                        "        \"field\" : \"tags\",\n" +
                        "        \"size\" : 3\n" +
                        "      },\n" +
                        "      \"aggs\" : {\n" +
                        "        \"top_tag_hits\" : {\n" +
                        "          \"top_hits\" : {\n" +
                        "            \"sort\" : [ {\n" +
                        "              \"last_activity_date\" : {\n" +
                        "                \"order\" : \"desc\"\n" +
                        "              }\n" +
                        "            } ],\n" +
                        "            \"_source\" : {\n" +
                        "              \"include\" : [ \"title\" ]\n" +
                        "            },\n" +
                        "            \"size\" : 1\n" +
                        "          }\n" +
                        "        }\n" +
                        "      }\n" +
                        "    }\n" +
                        "  }\n" +
                        "}",
                builder.toString()
        );
    }

    @Test
    public void testIssue175() throws Exception {
        assertAST("#options(other:(left=<so_users.idxso_users>right)) food beer",
                "QueryTree\n" +
                        "   Options\n" +
                        "      other:(left=<db.schema.so_users.idxso_users>right)\n" +
                        "         LeftField (value=left)\n" +
                        "         IndexName (value=db.schema.so_users.idxso_users)\n" +
                        "         RightField (value=right)\n" +
                        "   And\n" +
                        "      Or\n" +
                        "         Expansion\n" +
                        "            id=<db.schema.table.index>id\n" +
                        "            Or\n" +
                        "               Word (fieldname=fulltext_field, operator=CONTAINS, value=food, index=db.schema.table.index)\n" +
                        "               Word (fieldname=_all, operator=CONTAINS, value=food, index=db.schema.table.index)\n" +
                        "         Expansion\n" +
                        "            other:(left=<db.schema.so_users.idxso_users>right)\n" +
                        "               LeftField (value=left)\n" +
                        "               IndexName (value=db.schema.so_users.idxso_users)\n" +
                        "               RightField (value=right)\n" +
                        "            Or\n" +
                        "               Word (fieldname=body, operator=CONTAINS, value=food, index=db.schema.so_users.idxso_users)\n" +
                        "               Word (fieldname=_all, operator=CONTAINS, value=food, index=db.schema.so_users.idxso_users)\n" +
                        "      Or\n" +
                        "         Expansion\n" +
                        "            id=<db.schema.table.index>id\n" +
                        "            Or\n" +
                        "               Word (fieldname=fulltext_field, operator=CONTAINS, value=beer, index=db.schema.table.index)\n" +
                        "               Word (fieldname=_all, operator=CONTAINS, value=beer, index=db.schema.table.index)\n" +
                        "         Expansion\n" +
                        "            other:(left=<db.schema.so_users.idxso_users>right)\n" +
                        "               LeftField (value=left)\n" +
                        "               IndexName (value=db.schema.so_users.idxso_users)\n" +
                        "               RightField (value=right)\n" +
                        "            Or\n" +
                        "               Word (fieldname=body, operator=CONTAINS, value=beer, index=db.schema.so_users.idxso_users)\n" +
                        "               Word (fieldname=_all, operator=CONTAINS, value=beer, index=db.schema.so_users.idxso_users)"
        );
    }

    @Test
    public void testIssue175InExpand() throws Exception {
        assertAST("#expand<field=<this.index>field>(john doe)",
                "QueryTree\n" +
                        "   Or\n" +
                        "      Expansion\n" +
                        "         field=<db.schema.table.index>field\n" +
                        "         And\n" +
                        "            Or\n" +
                        "               Word (fieldname=fulltext_field, operator=CONTAINS, value=john, index=db.schema.table.index)\n" +
                        "               Word (fieldname=_all, operator=CONTAINS, value=john, index=db.schema.table.index)\n" +
                        "            Or\n" +
                        "               Word (fieldname=fulltext_field, operator=CONTAINS, value=doe, index=db.schema.table.index)\n" +
                        "               Word (fieldname=_all, operator=CONTAINS, value=doe, index=db.schema.table.index)\n" +
                        "      Expansion\n" +
                        "         id=<db.schema.table.index>id\n" +
                        "         And\n" +
                        "            Or\n" +
                        "               Word (fieldname=fulltext_field, operator=CONTAINS, value=john, index=db.schema.table.index)\n" +
                        "               Word (fieldname=_all, operator=CONTAINS, value=john, index=db.schema.table.index)\n" +
                        "            Or\n" +
                        "               Word (fieldname=fulltext_field, operator=CONTAINS, value=doe, index=db.schema.table.index)\n" +
                        "               Word (fieldname=_all, operator=CONTAINS, value=doe, index=db.schema.table.index)"
        );
    }

    @Test
    public void testIssue175WithProximity() throws Exception {
        assertAST("john w/12 doe",
                "QueryTree\n" +
                        "   Expansion\n" +
                        "      id=<db.schema.table.index>id\n" +
                        "      Or\n" +
                        "         Proximity (fieldname=fulltext_field, operator=CONTAINS, distance=12, ordered=false, index=db.schema.table.index)\n" +
                        "            Word (fieldname=fulltext_field, operator=CONTAINS, value=john, index=db.schema.table.index)\n" +
                        "            Word (fieldname=fulltext_field, operator=CONTAINS, value=doe, index=db.schema.table.index)\n" +
                        "         Proximity (fieldname=_all, operator=CONTAINS, distance=12, ordered=false, index=db.schema.table.index)\n" +
                        "            Word (fieldname=_all, operator=CONTAINS, value=john, index=db.schema.table.index)\n" +
                        "            Word (fieldname=_all, operator=CONTAINS, value=doe, index=db.schema.table.index)"
        );
    }

    @Test
    public void testIssue183() throws Exception {
        assertSameJson("id<>[1,2,3,4,5]", "id<>[[1,2,3,4,5]]");
        assertSameJson("id=[1,2,3,4,5]", "id=[[1,2,3,4,5]]");
        assertSameJson("id=['1','2','3','4','5']", "id=[['1','2','3','4','5']]");
        assertSameJson("id=['1','2','3','4','5']", "id=[[1,2,3,4,5]]");
        assertSameJson("id=[1,2,3,4,5]", "id=[['1','2','3','4','5']]");

        assertSameJson("exact_field:[a,b,c]", "exact_field:[['a','b','c']]");
        assertSameJson("exact_field:[1,2,3,4,5]", "exact_field:[['1','2','3','4','5']]");
    }
}<|MERGE_RESOLUTION|>--- conflicted
+++ resolved
@@ -4655,12 +4655,8 @@
                 "{\n" +
                         "  \"regexp\" : {\n" +
                         "    \"shingle_field\" : {\n" +
-<<<<<<< HEAD
-                        "      \"value\" : \"the[^$]?\",\n" +
+                        "      \"value\" : \"the[^$]\",\n" +
                         "      \"flags_value\" : 65535\n" +
-=======
-                        "      \"value\" : \"the[^$]\"\n" +
->>>>>>> 0df181ce
                         "    }\n" +
                         "  }\n" +
                         "}"
@@ -4673,12 +4669,8 @@
                 "{\n" +
                         "  \"regexp\" : {\n" +
                         "    \"shingle_field\" : {\n" +
-<<<<<<< HEAD
-                        "      \"value\" : \"t[^$]?he[^$]?\",\n" +
+                        "      \"value\" : \"t[^$]he[^$]\",\n" +
                         "      \"flags_value\" : 65535\n" +
-=======
-                        "      \"value\" : \"t[^$]he[^$]\"\n" +
->>>>>>> 0df181ce
                         "    }\n" +
                         "  }\n" +
                         "}"
