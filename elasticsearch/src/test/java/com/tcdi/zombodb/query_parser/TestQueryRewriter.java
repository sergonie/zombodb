--- conflicted
+++ resolved
@@ -5044,9 +5044,6 @@
         );
     }
 
-<<<<<<< HEAD
-}
-=======
     @Test
     public void testIssue175() throws Exception {
         assertAST("#options(other:(left=<so_users.idxso_users>right)) food beer",
@@ -5129,5 +5126,4 @@
                         "            Word (fieldname=_all, operator=CONTAINS, value=doe, index=db.schema.table.index)"
         );
     }
-}
->>>>>>> 50b742a1
+}