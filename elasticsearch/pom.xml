<?xml version="1.0" encoding="UTF-8"?>
<project xmlns="http://maven.apache.org/POM/4.0.0"
         xmlns:xsi="http://www.w3.org/2001/XMLSchema-instance"
         xsi:schemaLocation="http://maven.apache.org/POM/4.0.0 http://maven.apache.org/xsd/maven-4.0.0.xsd">
    <modelVersion>4.0.0</modelVersion>

    <parent>
        <groupId>com.tcdi.elasticsearch</groupId>
        <artifactId>zombodb-parent</artifactId>
<<<<<<< HEAD
        <version>3.1.0_BETA8</version>
=======
        <version>3.1.4</version>
>>>>>>> a24301e6
    </parent>

    <artifactId>zombodb-plugin</artifactId>

    <packaging>jar</packaging>

    <build>
        <plugins>
            <plugin>
                <groupId>org.codehaus.mojo</groupId>
                <artifactId>javacc-maven-plugin</artifactId>
                <version>2.6</version>
                <executions>
                    <execution>
                        <id>javacc</id>
                        <goals>
                            <goal>jjtree-javacc</goal>
                        </goals>
                    </execution>
                </executions>
                <dependencies>
                    <dependency>
                        <groupId>net.java.dev.javacc</groupId>
                        <artifactId>javacc</artifactId>
                        <version>6.1.2</version>
                    </dependency>
                </dependencies>
            </plugin>
            <plugin>
                <artifactId>maven-assembly-plugin</artifactId>
                <version>2.3</version>
                <configuration>
                    <appendAssemblyId>false</appendAssemblyId>
                    <outputDirectory>${project.build.directory}/</outputDirectory>
                    <finalName>zombodb-es-plugin-${project.version}</finalName>
                    <descriptors>
                        <descriptor>${basedir}/src/main/assemblies/plugin.xml</descriptor>
                    </descriptors>
                </configuration>
                <executions>
                    <execution>
                        <phase>package</phase>
                        <goals>
                            <goal>single</goal>
                        </goals>
                    </execution>
                </executions>
            </plugin>
        </plugins>
    </build>

    <dependencies>
        <dependency>
            <groupId>org.elasticsearch</groupId>
            <artifactId>elasticsearch</artifactId>
            <version>2.4.1</version>
            <scope>provided</scope>
        </dependency>
        <dependency>
            <groupId>log4j</groupId>
            <artifactId>log4j</artifactId>
            <version>1.2.17</version>
            <scope>test</scope>
        </dependency>

        <dependency>
            <groupId>com.fasterxml.jackson.core</groupId>
            <artifactId>jackson-core</artifactId>
            <version>2.6.6</version>
            <!-- 2.6.6 to match ES (2.3.4) version of jackson-core -->
            <scope>provided</scope>
        </dependency>

        <dependency>
            <groupId>com.fasterxml.jackson.core</groupId>
            <artifactId>jackson-databind</artifactId>
            <!-- 
                 Releases:
                   https://github.com/FasterXML/jackson-databind/releases

                 Notes:
                   Version of jackson-databind should match jackson-core to avoid strange errors like:
                   java.lang.NoSuchMethodError: com.fasterxml.jackson.core.JsonGenerator.writeStartObject(Ljava/lang/Object;)V
            -->
            <version>2.6.6</version>
        </dependency>

        <dependency>
            <groupId>solutions.siren</groupId>
            <artifactId>siren-join</artifactId>
            <!--
                1.0 only for ES1.x
                see https://github.com/sirensolutions/siren-join
            -->
            <version>2.3.5</version>
            <scope>provided</scope>
        </dependency>

    </dependencies>
    
</project><|MERGE_RESOLUTION|>--- conflicted
+++ resolved
@@ -7,11 +7,7 @@
     <parent>
         <groupId>com.tcdi.elasticsearch</groupId>
         <artifactId>zombodb-parent</artifactId>
-<<<<<<< HEAD
-        <version>3.1.0_BETA8</version>
-=======
-        <version>3.1.4</version>
->>>>>>> a24301e6
+        <version>4.0.0</version>
     </parent>
 
     <artifactId>zombodb-plugin</artifactId>
